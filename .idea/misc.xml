--- conflicted
+++ resolved
@@ -88,7 +88,6 @@
   </component>
   <component name="ProjectRootManager" version="2" languageLevel="JDK_1_5" assert-keyword="true" jdk-15="true" project-jdk-name="1.6" project-jdk-type="JavaSDK">
     <output url="file://$PROJECT_DIR$/classes" />
-<<<<<<< HEAD
   </component>
   <component name="RunManager">
     <configuration default="true" type="Remote" factoryName="Remote">
@@ -172,106 +171,54 @@
     </configuration>
   </component>
   <component name="ShelveChangesManager" show_recycled="false" />
-=======
-  </component>
-  <component name="RunManager">
-    <configuration default="true" type="Remote" factoryName="Remote">
-      <option name="USE_SOCKET_TRANSPORT" value="true" />
-      <option name="SERVER_MODE" value="false" />
-      <option name="SHMEM_ADDRESS" value="javadebug" />
-      <option name="HOST" value="localhost" />
-      <option name="PORT" value="5005" />
-      <method>
-        <option name="AntTarget" enabled="false" />
-        <option name="BuildArtifacts" enabled="false" />
-        <option name="Maven.BeforeRunTask" enabled="false" />
-      </method>
-    </configuration>
-    <configuration default="true" type="Applet" factoryName="Applet">
-      <module name="" />
-      <option name="MAIN_CLASS_NAME" />
-      <option name="HTML_FILE_NAME" />
-      <option name="HTML_USED" value="false" />
-      <option name="WIDTH" value="400" />
-      <option name="HEIGHT" value="300" />
-      <option name="POLICY_FILE" value="$APPLICATION_HOME_DIR$/bin/appletviewer.policy" />
-      <option name="VM_PARAMETERS" />
-      <option name="ALTERNATIVE_JRE_PATH_ENABLED" value="false" />
-      <option name="ALTERNATIVE_JRE_PATH" />
-      <method>
-        <option name="AntTarget" enabled="false" />
-        <option name="BuildArtifacts" enabled="false" />
-        <option name="Make" enabled="true" />
-        <option name="Maven.BeforeRunTask" enabled="false" />
-      </method>
-    </configuration>
-    <configuration default="true" type="Application" factoryName="Application">
-      <option name="MAIN_CLASS_NAME" />
-      <option name="VM_PARAMETERS" />
-      <option name="PROGRAM_PARAMETERS" />
-      <option name="WORKING_DIRECTORY" value="$PROJECT_DIR$" />
-      <option name="ALTERNATIVE_JRE_PATH_ENABLED" value="false" />
-      <option name="ALTERNATIVE_JRE_PATH" />
-      <option name="ENABLE_SWING_INSPECTOR" value="false" />
-      <option name="ENV_VARIABLES" />
-      <option name="PASS_PARENT_ENVS" value="true" />
-      <module name="" />
-      <envs />
-      <method>
-        <option name="AntTarget" enabled="false" />
-        <option name="BuildArtifacts" enabled="false" />
-        <option name="Make" enabled="true" />
-        <option name="Maven.BeforeRunTask" enabled="false" />
-      </method>
-    </configuration>
-    <configuration default="true" type="JUnit" factoryName="JUnit">
-      <module name="" />
-      <option name="ALTERNATIVE_JRE_PATH_ENABLED" value="false" />
-      <option name="ALTERNATIVE_JRE_PATH" />
-      <option name="PACKAGE_NAME" />
-      <option name="MAIN_CLASS_NAME" />
-      <option name="METHOD_NAME" />
-      <option name="TEST_OBJECT" value="class" />
-      <option name="VM_PARAMETERS" />
-      <option name="PARAMETERS" />
-      <option name="WORKING_DIRECTORY" value="$PROJECT_DIR$" />
-      <option name="ENV_VARIABLES" />
-      <option name="PASS_PARENT_ENVS" value="true" />
-      <option name="TEST_SEARCH_SCOPE">
-        <value defaultName="moduleWithDependencies" />
-      </option>
-      <envs />
-      <patterns />
-      <method>
-        <option name="AntTarget" enabled="false" />
-        <option name="BuildArtifacts" enabled="false" />
-        <option name="Make" enabled="true" />
-        <option name="Maven.BeforeRunTask" enabled="false" />
-      </method>
-    </configuration>
-    <list size="0" />
-    <configuration name="&lt;template&gt;" type="WebApp" default="true" selected="false">
-      <Host>localhost</Host>
-      <Port>5050</Port>
-    </configuration>
-  </component>
-  <component name="ShelveChangesManager" show_recycled="false" />
-  <component name="SvnConfiguration" maxAnnotateRevisions="500">
-    <option name="USER" value="" />
-    <option name="PASSWORD" value="" />
-    <option name="mySSHConnectionTimeout" value="30000" />
-    <option name="mySSHReadTimeout" value="30000" />
-    <option name="LAST_MERGED_REVISION" />
-    <option name="MERGE_DRY_RUN" value="false" />
-    <option name="MERGE_DIFF_USE_ANCESTRY" value="true" />
-    <option name="UPDATE_LOCK_ON_DEMAND" value="false" />
-    <option name="IGNORE_SPACES_IN_MERGE" value="false" />
-    <option name="DETECT_NESTED_COPIES" value="true" />
-    <option name="CHECK_NESTED_FOR_QUICK_MERGE" value="false" />
-    <option name="IGNORE_SPACES_IN_ANNOTATE" value="true" />
-    <option name="SHOW_MERGE_SOURCES_IN_ANNOTATE" value="true" />
-    <option name="FORCE_UPDATE" value="false" />
-    <myIsUseDefaultProxy>false</myIsUseDefaultProxy>
-  </component>
->>>>>>> 83c8f6d3
+  <component name="masterDetails">
+    <states>
+      <state key="GlobalLibrariesConfigurable.UI">
+        <settings>
+          <splitter-proportions>
+            <option name="proportions">
+              <list>
+                <option value="0.2" />
+              </list>
+            </option>
+          </splitter-proportions>
+        </settings>
+      </state>
+      <state key="JdkListConfigurable.UI">
+        <settings>
+          <last-edited>J2ME</last-edited>
+          <splitter-proportions>
+            <option name="proportions">
+              <list>
+                <option value="0.2" />
+              </list>
+            </option>
+          </splitter-proportions>
+        </settings>
+      </state>
+      <state key="ProjectJDKs.UI">
+        <settings>
+          <last-edited>1.6</last-edited>
+          <splitter-proportions>
+            <option name="proportions">
+              <list>
+                <option value="0.2" />
+              </list>
+            </option>
+          </splitter-proportions>
+        </settings>
+      </state>
+      <state key="ProjectLibrariesConfigurable.UI">
+        <settings>
+          <splitter-proportions>
+            <option name="proportions">
+              <list>
+                <option value="0.2" />
+              </list>
+            </option>
+          </splitter-proportions>
+        </settings>
+      </state>
+    </states>
+  </component>
 </project>
