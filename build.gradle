apply plugin: 'java'
apply plugin: 'eclipse'

defaultTasks 'test'

test {
    exclude '**/*$*'
}

repositories {
  mavenCentral()
  maven {
    url new File(System.properties['user.home'], '.m2/repository').toURI().toURL()
  }
}

dependencies {
<<<<<<< HEAD
  compile group: 'junit', name: 'junit-dep', version: '4.8.2'
  compile group: 'org.objenesis', name: 'objenesis', version: '1.3'
  compile group: 'org.xerial', name: 'sqlite-jdbc', version: '3.7.2'
  compile group: 'com.h2database', name: 'h2', version: '1.2.147'
  compile group: 'org.ow2.asm', name: 'asm', version: '4.1'
  compile group: 'org.ow2.asm', name: 'asm-commons', version: '4.1'
  compile group: 'org.ow2.asm', name: 'asm-util', version: '4.1'
  compile group: 'org.ow2.asm', name: 'asm-analysis', version: '4.1'
  compile group: 'commons-logging', name: 'commons-logging', version: '1.1.1'
  compile group: 'commons-codec', name: 'commons-codec', version: '1.3'
  compile group: 'org.apache.httpcomponents', name: 'httpclient', version: '4.0.3'
  compile group: 'com.google.android', name: 'android', version: '4.1.1.4'
  compile group: 'com.google.android.maps', name: 'maps', version: '16_r3'
  compile group: 'com.google.android', name: 'support-v4', version: 'r7'
  compile group: 'org.easytesting', name: 'fest-reflect', version: '1.4.1', {
    exclude module : 'fest-util'
  }
  compile group: 'com.googlecode.catch-exception', name: 'catch-exception', version: '1.0.4'
  compile group: 'com.intellij', name: 'annotations', version: '12.0'
  compile group: 'org.apache.maven', name: 'maven-ant-tasks', version: '2.1.3'

  testCompile group: 'org.easytesting', name: 'fest-assert-core', version: '2.0M10'
  testCompile group: 'org.mockito', name: 'mockito-core', version: '1.8.5'
=======
    compile group: 'junit', name: 'junit-dep', version: '4.8.2'
    compile group: 'org.objenesis', name: 'objenesis', version: '1.3'
    compile group: 'org.xerial', name: 'sqlite-jdbc', version: '3.7.2'
    compile group: 'com.h2database', name: 'h2', version: '1.2.147'
    compile group: 'org.javassist', name: 'javassist', version: '3.14.0-GA'
    compile group: 'org.ow2.asm', name: 'asm', version: '4.1'
    compile group: 'org.ow2.asm', name: 'asm-commons', version: '4.1'
    compile group: 'org.ow2.asm', name: 'asm-util', version: '4.1'
    compile group: 'org.ow2.asm', name: 'asm-analysis', version: '4.1'
    compile group: 'commons-logging', name: 'commons-logging', version: '1.1.1'
    compile group: 'commons-codec', name: 'commons-codec', version: '1.3'
    compile group: 'org.apache.httpcomponents', name: 'httpclient', version: '4.0.3'
    compile group: 'com.ximpleware', name: 'vtd-xml', version: '2.11'
    compile group: 'com.google.android', name: 'android', version: '4.1.1.4'
    compile group: 'com.google.android.maps', name: 'maps', version: '16_r3'
    compile group: 'com.google.android', name: 'support-v4', version: 'r7'
    compile group: 'org.easytesting', name: 'fest-reflect', version: '1.4.1', {
        exclude module : 'fest-util'
    }
    compile group: 'com.googlecode.catch-exception', name: 'catch-exception', version: '1.0.4'
    compile group: 'com.intellij', name: 'annotations', version: '12.0'
    compile group: 'org.apache.maven', name: 'maven-ant-tasks', version: '2.1.3'
    
    testCompile group: 'org.easytesting', name: 'fest-assert-core', version: '2.0M10'
    testCompile group: 'org.mockito', name: 'mockito-core', version: '1.8.5'
>>>>>>> 434365dd

}<|MERGE_RESOLUTION|>--- conflicted
+++ resolved
@@ -4,7 +4,7 @@
 defaultTasks 'test'
 
 test {
-    exclude '**/*$*'
+  exclude '**/*$*'
 }
 
 repositories {
@@ -15,11 +15,11 @@
 }
 
 dependencies {
-<<<<<<< HEAD
   compile group: 'junit', name: 'junit-dep', version: '4.8.2'
   compile group: 'org.objenesis', name: 'objenesis', version: '1.3'
   compile group: 'org.xerial', name: 'sqlite-jdbc', version: '3.7.2'
   compile group: 'com.h2database', name: 'h2', version: '1.2.147'
+  compile group: 'org.javassist', name: 'javassist', version: '3.14.0-GA'
   compile group: 'org.ow2.asm', name: 'asm', version: '4.1'
   compile group: 'org.ow2.asm', name: 'asm-commons', version: '4.1'
   compile group: 'org.ow2.asm', name: 'asm-util', version: '4.1'
@@ -27,6 +27,7 @@
   compile group: 'commons-logging', name: 'commons-logging', version: '1.1.1'
   compile group: 'commons-codec', name: 'commons-codec', version: '1.3'
   compile group: 'org.apache.httpcomponents', name: 'httpclient', version: '4.0.3'
+  compile group: 'com.ximpleware', name: 'vtd-xml', version: '2.11'
   compile group: 'com.google.android', name: 'android', version: '4.1.1.4'
   compile group: 'com.google.android.maps', name: 'maps', version: '16_r3'
   compile group: 'com.google.android', name: 'support-v4', version: 'r7'
@@ -36,35 +37,7 @@
   compile group: 'com.googlecode.catch-exception', name: 'catch-exception', version: '1.0.4'
   compile group: 'com.intellij', name: 'annotations', version: '12.0'
   compile group: 'org.apache.maven', name: 'maven-ant-tasks', version: '2.1.3'
-
+  
   testCompile group: 'org.easytesting', name: 'fest-assert-core', version: '2.0M10'
   testCompile group: 'org.mockito', name: 'mockito-core', version: '1.8.5'
-=======
-    compile group: 'junit', name: 'junit-dep', version: '4.8.2'
-    compile group: 'org.objenesis', name: 'objenesis', version: '1.3'
-    compile group: 'org.xerial', name: 'sqlite-jdbc', version: '3.7.2'
-    compile group: 'com.h2database', name: 'h2', version: '1.2.147'
-    compile group: 'org.javassist', name: 'javassist', version: '3.14.0-GA'
-    compile group: 'org.ow2.asm', name: 'asm', version: '4.1'
-    compile group: 'org.ow2.asm', name: 'asm-commons', version: '4.1'
-    compile group: 'org.ow2.asm', name: 'asm-util', version: '4.1'
-    compile group: 'org.ow2.asm', name: 'asm-analysis', version: '4.1'
-    compile group: 'commons-logging', name: 'commons-logging', version: '1.1.1'
-    compile group: 'commons-codec', name: 'commons-codec', version: '1.3'
-    compile group: 'org.apache.httpcomponents', name: 'httpclient', version: '4.0.3'
-    compile group: 'com.ximpleware', name: 'vtd-xml', version: '2.11'
-    compile group: 'com.google.android', name: 'android', version: '4.1.1.4'
-    compile group: 'com.google.android.maps', name: 'maps', version: '16_r3'
-    compile group: 'com.google.android', name: 'support-v4', version: 'r7'
-    compile group: 'org.easytesting', name: 'fest-reflect', version: '1.4.1', {
-        exclude module : 'fest-util'
-    }
-    compile group: 'com.googlecode.catch-exception', name: 'catch-exception', version: '1.0.4'
-    compile group: 'com.intellij', name: 'annotations', version: '12.0'
-    compile group: 'org.apache.maven', name: 'maven-ant-tasks', version: '2.1.3'
-    
-    testCompile group: 'org.easytesting', name: 'fest-assert-core', version: '2.0M10'
-    testCompile group: 'org.mockito', name: 'mockito-core', version: '1.8.5'
->>>>>>> 434365dd
-
 }