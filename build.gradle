allprojects {
    repositories {
        mavenLocal()
        mavenCentral()
    }

    group = "org.robolectric"
    version = "3.2-SNAPSHOT"

    apply plugin: "java"
    sourceCompatibility = JavaVersion.VERSION_1_7
    targetCompatibility = JavaVersion.VERSION_1_7

    tasks.withType(JavaCompile) {
        sourceCompatibility = JavaVersion.VERSION_1_7
        targetCompatibility = JavaVersion.VERSION_1_7

        // Show all warnings except boot classpath
        configure(options) {
            if (System.properties["lint"] != null && System.properties["lint"] != "false") {
                compilerArgs << "-Xlint:all"        // Turn on all warnings
            }
            compilerArgs << "-Xlint:-options"       // Turn off "missing" bootclasspath warning
            encoding = "utf-8"                      // Make sure source encoding is UTF-8
            incremental = true
        }
    }

    // it's weird that compileOnly deps aren't included for test compilation; fix that:
    project.sourceSets {
        test.compileClasspath += project.configurations.compileOnly
    }

    apply plugin: "signing"
    apply plugin: "maven"

    task sourcesJar(type: Jar, dependsOn: classes) {
        classifier "sources"
        from sourceSets.main.allJava
    }

    javadoc.failOnError = false

    task javadocJar(type: Jar, dependsOn: javadoc) {
        classifier "javadoc"
        from javadoc.destinationDir
    }

    task provideBuildClasspath(type: ProvideBuildClasspathTask) {
        File outDir = project.sourceSets['test'].output.resourcesDir
        outFile = new File(outDir, 'robolectric-deps.properties')
    }

    test {
        dependsOn provideBuildClasspath

        exclude "**/*\$*" // otherwise gradle runs static inner classes like TestRunnerSequenceTest$SimpleTest
        testLogging {
            exceptionFormat "full"
            showCauses true
            showExceptions true
            showStackTraces true
            showStandardStreams true
            events = ["failed", "skipped"]
        }

<<<<<<< HEAD
        minHeapSize = "2048m"
        maxHeapSize = "4096m"
        jvmArgs "-XX:MaxPermSize=1024m"
=======
        minHeapSize = "1024m"
        maxHeapSize = "2048m"

        def forwardedSystemProperties = System.properties
                .findAll { k,v -> k.startsWith("robolectric.") }
                .collect { k,v -> "-D$k=$v" }
        jvmArgs = ["-XX:MaxPermSize=1024m"] + forwardedSystemProperties

        doFirst {
            if (!forwardedSystemProperties.isEmpty()) {
                println "Running tests with ${forwardedSystemProperties}"
            }
        }
>>>>>>> b39b767d
    }

    signing {
        required { !version.endsWith("SNAPSHOT") && gradle.taskGraph.hasTask("uploadArchives") }
        sign configurations.archives
    }

    ext.mavenArtifactName = {
        def projNameParts = project.name.split(/\//) as List
        if (projNameParts[0] == "robolectric-shadows") {
            projNameParts = projNameParts.drop(1)
            return projNameParts.join("-")
        } else {
            return project.name
        }
    }

    artifacts {
        archives jar
        archives sourcesJar
        archives javadocJar
    }

    uploadArchives {
        repositories {
            mavenDeployer {
                pom.artifactId = mavenArtifactName()
                pom.project {
                    name project.name
                    description = "An alternative Android testing framework."
                    url = "http://robolectric.org"

                    licenses {
                        license {
                            name "The MIT License"
                            url "https://opensource.org/licenses/MIT"
                        }
                    }

                    scm {
                        url "git@github.com:robolectric/robolectric.git"
                        connection "scm:git:git://github.com/robolectric/robolectric.git"
                        developerConnection "scm:git:https://github.com/robolectric/robolectric.git"
                    }

                    developers {
                        developer {
                            name "Christian Williams"
                            email "christianw@google.com"
                            organization {
                                name "Google Inc."
                            }
                            organizationUrl "http://google.com"
                        }

                        developer {
                            name "Jonathan Gerrish"
                            email "jongerrish@google.com"
                            organization {
                                name "Google Inc."
                            }
                            organizationUrl "http://google.com"
                        }
                    }
                }

                def url = project.version.endsWith("-SNAPSHOT") ?
                        "https://oss.sonatype.org/content/repositories/snapshots" :
                        "https://oss.sonatype.org/service/local/staging/deploy/maven2/"
                repository(url: url) {
                    authentication(
                            userName: System.properties["sonatype-login"],
                            password: System.properties["sonatype-password"]
                    )
                }

                beforeDeployment { MavenDeployment deployment -> signing.signPom(deployment) }
            }
        }
    }
}<|MERGE_RESOLUTION|>--- conflicted
+++ resolved
@@ -64,13 +64,8 @@
             events = ["failed", "skipped"]
         }
 
-<<<<<<< HEAD
         minHeapSize = "2048m"
         maxHeapSize = "4096m"
-        jvmArgs "-XX:MaxPermSize=1024m"
-=======
-        minHeapSize = "1024m"
-        maxHeapSize = "2048m"
 
         def forwardedSystemProperties = System.properties
                 .findAll { k,v -> k.startsWith("robolectric.") }
@@ -82,7 +77,6 @@
                 println "Running tests with ${forwardedSystemProperties}"
             }
         }
->>>>>>> b39b767d
     }
 
     signing {
