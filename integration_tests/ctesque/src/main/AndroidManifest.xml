--- conflicted
+++ resolved
@@ -5,12 +5,7 @@
 <manifest xmlns:android="http://schemas.android.com/apk/res/android"
     package="org.robolectric.ctesque">
 
-<<<<<<< HEAD
-  <uses-sdk
-    android:targetSdkVersion="27"/>
-=======
   <uses-sdk android:targetSdkVersion="27"/>
->>>>>>> c647bb73
 
   <application android:theme="@style/Theme.Robolectric">
     <activity
