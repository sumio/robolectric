--- conflicted
+++ resolved
@@ -3,16 +3,9 @@
 // test with a project that depends on the stubs jar, not org.robolectric:android-all
 
 dependencies {
-<<<<<<< HEAD
     api project(":robolectric")
     api "junit:junit:4.12"
-    testImplementation "com.google.android:android-stubs:27"
-
-=======
-    compile project(":robolectric")
-    compile "junit:junit:4.12"
-    testCompile "com.google.android:android-stubs:28"
->>>>>>> c6295f1c
+    testImplementation "com.google.android:android-stubs:28"
 
     testImplementation "com.google.truth:truth:0.39"
     testImplementation "org.mockito:mockito-core:2.5.4"
