--- conflicted
+++ resolved
@@ -51,11 +51,8 @@
 import static org.robolectric.res.android.AConfiguration.ACONFIGURATION_WIDE_COLOR_GAMUT_YES;
 import static org.robolectric.res.android.LocaleData.localeDataCompareRegions;
 import static org.robolectric.res.android.LocaleData.localeDataComputeScript;
-<<<<<<< HEAD
+import static org.robolectric.res.android.LocaleData.localeDataIsCloseToUsEnglish;
 import static org.robolectric.res.android.ResTable.kDebugTableSuperNoisy;
-=======
-import static org.robolectric.res.android.LocaleData.localeDataIsCloseToUsEnglish;
->>>>>>> f83ac268
 import static org.robolectric.res.android.Util.ALOGI;
 import static org.robolectric.res.android.Util.dtohl;
 import static org.robolectric.res.android.Util.dtohs;
@@ -183,16 +180,12 @@
         screenHeightDp, localeScript, localeVariant, screenLayout2, screenConfigPad1, screenConfigPad2, unknown);
   }
 
-<<<<<<< HEAD
-  /** The different types of configs that can be present in a {@link ResTable_config}. */
-=======
   /**
    * The different types of configs that can be present in a {@link ResTable_config}.
    *
    * The ordering of these types is roughly the same as {@code #isBetterThan}, but is not
    * guaranteed to be the same.
    */
->>>>>>> f83ac268
   public enum Type {
     MCC,
     MNC,
@@ -1021,11 +1014,7 @@
   /**
    * Returns a map of the configuration parts for {@link #toString}.
    *
-<<<<<<< HEAD
-   * <p>If a configuration part is not defined for this {@link ResTable_config}, its value
-=======
    * If a configuration part is not defined for this {@link ResTable_config}, its value
->>>>>>> f83ac268
    * will be the empty string.
    */
   public final Map<Type, String> toStringParts() {
@@ -1110,12 +1099,8 @@
   }
 */
 
-<<<<<<< HEAD
-  public boolean isBetterThan(ResTable_config o, ResTable_config requested) {
-=======
   public boolean isBetterThan(
       ResTable_config o, ResTable_config requested) {
->>>>>>> f83ac268
     if (isTruthy(requested)) {
       if (isTruthy(imsi()) || isTruthy(o.imsi())) {
         if ((mcc != o.mcc) && isTruthy(requested.mcc)) {
@@ -2016,11 +2001,6 @@
     return code1[0] == code2[0] && code1[1] == code2[1];
   }
 
-<<<<<<< HEAD
-  // TODO Convert from C
-  private boolean isMoreSpecificThan(ResTable_config o) {
-    return false;
-=======
   int isLocaleMoreSpecificThan(ResTable_config o) {
     if (isTruthy(locale()) || isTruthy(o.locale())) {
       if (language[0] != o.language[0]) {
@@ -2044,7 +2024,6 @@
     int oScore = (o.localeScript[0] != '\0' && !o.localeScriptWasComputed ? 1 : 0) +
         ((o.localeVariant[0] != '\0') ? 2 : 0);
     return score - oScore;
->>>>>>> f83ac268
   }
 
   private boolean isMoreSpecificThan(ResTable_config o) {
