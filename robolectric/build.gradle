--- conflicted
+++ resolved
@@ -38,17 +38,10 @@
     compileOnly "junit:junit:4.12"
     compile "androidx.test:monitor:1.1.0-beta01"
 
-<<<<<<< HEAD
     testImplementation "junit:junit:4.12"
     testImplementation "com.google.truth:truth:0.39"
     testImplementation "org.mockito:mockito-core:2.5.4"
-=======
-    // Testing dependencies
-    testCompile "junit:junit:4.12"
-    testCompile "com.google.truth:truth:0.39"
-    testCompile "org.mockito:mockito-core:2.5.4"
-    testCompile "androidx.test:core:1.0.0-beta01"
->>>>>>> c6295f1c
+    testImplementation "androidx.test:core:1.0.0-beta01"
     testCompileOnly AndroidSdk.MAX_SDK.coordinates // compile against latest Android SDK
     testRuntime AndroidSdk.MAX_SDK.coordinates // run against whatever this JDK supports
 }
