package org.robolectric;


import android.os.Build;
import android.os.Looper;
import com.google.auto.service.AutoService;
import com.google.common.annotations.VisibleForTesting;
import com.google.common.collect.ImmutableMap;
import java.io.IOException;
import java.io.InputStream;
import java.lang.reflect.Method;
import java.security.SecureRandom;
import java.util.ArrayList;
import java.util.Collection;
import java.util.HashMap;
import java.util.List;
import java.util.Map;
import java.util.Properties;
import java.util.concurrent.atomic.AtomicInteger;
import javax.annotation.Nonnull;
import javax.annotation.Priority;
import org.junit.AssumptionViolatedException;
import org.junit.runners.model.FrameworkMethod;
import org.junit.runners.model.InitializationError;
import org.junit.runners.model.Statement;
import org.robolectric.android.AndroidInterceptors;
import org.robolectric.annotation.Config;
import org.robolectric.internal.AndroidConfigurer;
import org.robolectric.internal.AndroidSandbox;
import org.robolectric.internal.BuckManifestFactory;
import org.robolectric.internal.DefaultManifestFactory;
import org.robolectric.internal.Environment;
import org.robolectric.internal.ManifestFactory;
import org.robolectric.internal.ManifestIdentifier;
import org.robolectric.internal.MavenManifestFactory;
import org.robolectric.internal.ResourcesMode;
import org.robolectric.internal.SandboxManager;
import org.robolectric.internal.SandboxTestRunner;
import org.robolectric.internal.bytecode.ClassHandler;
import org.robolectric.internal.bytecode.InstrumentationConfiguration;
import org.robolectric.internal.bytecode.InstrumentationConfiguration.Builder;
import org.robolectric.internal.bytecode.Interceptor;
import org.robolectric.internal.bytecode.Sandbox;
import org.robolectric.internal.bytecode.SandboxClassLoader;
import org.robolectric.internal.bytecode.ShadowMap;
import org.robolectric.internal.bytecode.ShadowWrangler;
import org.robolectric.manifest.AndroidManifest;
import org.robolectric.pluginapi.Sdk;
import org.robolectric.pluginapi.SdkPicker;
import org.robolectric.pluginapi.config.ConfigurationStrategy;
import org.robolectric.pluginapi.config.ConfigurationStrategy.Configuration;
import org.robolectric.pluginapi.config.GlobalConfigProvider;
import org.robolectric.plugins.HierarchicalConfigurationStrategy.ConfigurationImpl;
<<<<<<< HEAD
import org.robolectric.shadow.api.Shadow;
import org.robolectric.shadows.ShadowApplication;
import org.robolectric.shadows.ShadowBaseLooper;
import org.robolectric.shadows.ShadowRealisticLooper;
import org.robolectric.shadows.ShadowRealisticMessageQueue;
=======
import org.robolectric.shadows.ShadowApplication;
>>>>>>> 0cbe259f
import org.robolectric.util.PerfStatsCollector;
import org.robolectric.util.ReflectionHelpers;
import org.robolectric.util.Scheduler;
import org.robolectric.util.inject.Injector;

/**
 * Loads and runs a test in a {@link SandboxClassLoader} in order to provide a simulation of the
 * Android runtime environment.
 */
@SuppressWarnings("NewApi")
public class RobolectricTestRunner extends SandboxTestRunner {

  public static final String CONFIG_PROPERTIES = "robolectric.properties";
  private static final Injector DEFAULT_INJECTOR = defaultInjector().build();
  private static final Map<ManifestIdentifier, AndroidManifest> appManifestsCache = new HashMap<>();

  static {
    new SecureRandom(); // this starts up the Poller SunPKCS11-Darwin thread early, outside of any Robolectric classloader
  }

  protected static Injector.Builder defaultInjector() {
    return SandboxTestRunner.defaultInjector()
        .bind(Properties.class, System.getProperties());
  }

  private final SandboxManager sandboxManager;
  private final SdkPicker sdkPicker;
  private final ConfigurationStrategy configurationStrategy;
  private final AndroidConfigurer androidConfigurer;

  private final ResModeStrategy resModeStrategy = getResModeStrategy();
  private boolean alwaysIncludeVariantMarkersInName =
      Boolean.parseBoolean(
          System.getProperty("robolectric.alwaysIncludeVariantMarkersInTestName", "false"));

  /**
   * Creates a runner to run {@code testClass}. Use the {@link Config} annotation to configure.
   *
   * @param testClass the test class to be run
   * @throws InitializationError if junit says so
   */
  public RobolectricTestRunner(final Class<?> testClass) throws InitializationError {
    this(testClass, DEFAULT_INJECTOR);
  }

  protected RobolectricTestRunner(final Class<?> testClass, Injector injector)
      throws InitializationError {
    super(testClass, injector);

    if (DeprecatedTestRunnerDefaultConfigProvider.globalConfig == null) {
      DeprecatedTestRunnerDefaultConfigProvider.globalConfig = buildGlobalConfig();
    }

    this.sandboxManager = injector.getInstance(SandboxManager.class);
    this.sdkPicker = injector.getInstance(SdkPicker.class);
    this.configurationStrategy = injector.getInstance(ConfigurationStrategy.class);
    this.androidConfigurer = injector.getInstance(AndroidConfigurer.class);
  }

  /**
   * Create a {@link ClassHandler} appropriate for the given arguments.
   *
   * Robolectric may chose to cache the returned instance, keyed by <tt>shadowMap</tt> and <tt>sdk</tt>.
   *
   * Custom TestRunner subclasses may wish to override this method to provide alternate configuration.
   *
   * @param shadowMap the {@link ShadowMap} in effect for this test
   * @param sandbox the {@link Sdk} in effect for this test
   * @return an appropriate {@link ClassHandler}. This implementation returns a {@link ShadowWrangler}.
   * @since 2.3
   */
  @Override
  @Nonnull
  protected ClassHandler createClassHandler(ShadowMap shadowMap, Sandbox sandbox) {
    return new ShadowWrangler(shadowMap, ((AndroidSandbox) sandbox).getSdk().getApiLevel(), getInterceptors());
  }

  @Override
  @Nonnull // todo
  protected Collection<Interceptor> findInterceptors() {
    return AndroidInterceptors.all();
  }

  /**
   * Create an {@link InstrumentationConfiguration} suitable for the provided
   * {@link FrameworkMethod}.
   *
   * Adds configuration for Android using {@link AndroidConfigurer}.
   *
   * Custom TestRunner subclasses may wish to override this method to provide additional
   * configuration.
   *
   * @param method the test method that's about to run
   * @return an {@link InstrumentationConfiguration}
   */
  @Override @Nonnull
  protected InstrumentationConfiguration createClassLoaderConfig(final FrameworkMethod method) {
    Configuration configuration = ((RobolectricFrameworkMethod) method).getConfiguration();
    Config config = configuration.get(Config.class);

    Builder builder = new Builder(super.createClassLoaderConfig(method));
    androidConfigurer.configure(builder, getInterceptors());
    androidConfigurer.withConfig(builder, config);
    return builder.build();
  }

  /**
   * An instance of the returned class will be created for each test invocation.
   *
   * Custom TestRunner subclasses may wish to override this method to provide alternate configuration.
   *
   * @return a class which implements {@link TestLifecycle}. This implementation returns a {@link DefaultTestLifecycle}.
   */
  @Nonnull
  protected Class<? extends TestLifecycle> getTestLifecycleClass() {
    return DefaultTestLifecycle.class;
  }

  enum ResModeStrategy {
    legacy,
    binary,
    best,
    both;

    static final ResModeStrategy DEFAULT = best;

    private static ResModeStrategy getFromProperties() {
      String resourcesMode = System.getProperty("robolectric.resourcesMode");
      return resourcesMode == null ? DEFAULT : valueOf(resourcesMode);
    }

    boolean includeLegacy(AndroidManifest appManifest) {
      return appManifest.supportsLegacyResourcesMode()
          &&
          (this == legacy
              || (this == best && !appManifest.supportsBinaryResourcesMode())
              || this == both);
    }

    boolean includeBinary(AndroidManifest appManifest) {
      return appManifest.supportsBinaryResourcesMode()
          && (this == binary || this == best || this == both);
    }
  }

  @Override
  protected List<FrameworkMethod> getChildren() {
    List<FrameworkMethod> children = new ArrayList<>();
    for (FrameworkMethod frameworkMethod : super.getChildren()) {
      try {
        Configuration configuration = getConfiguration(frameworkMethod.getMethod());

        AndroidManifest appManifest = getAppManifest(configuration);

        List<Sdk> sdksToRun = sdkPicker.selectSdks(configuration, appManifest);
        RobolectricFrameworkMethod last = null;
        for (Sdk sdk : sdksToRun) {
          if (resModeStrategy.includeLegacy(appManifest)) {
            children.add(
                last =
                    new RobolectricFrameworkMethod(
                        frameworkMethod.getMethod(),
                        appManifest,
                        sdk,
                        configuration,
                        ResourcesMode.LEGACY,
                        resModeStrategy,
                        alwaysIncludeVariantMarkersInName));
          }
          if (resModeStrategy.includeBinary(appManifest)) {
            children.add(
                last =
                    new RobolectricFrameworkMethod(
                        frameworkMethod.getMethod(),
                        appManifest,
                        sdk,
                        configuration,
                        ResourcesMode.BINARY,
                        resModeStrategy,
                        alwaysIncludeVariantMarkersInName));
          }
        }
        if (last != null) {
          last.dontIncludeVariantMarkersInTestName();
        }
      } catch (IllegalArgumentException e) {
        throw new IllegalArgumentException("failed to configure " +
            getTestClass().getName() + "." + frameworkMethod.getMethod().getName() +
            ": " + e.getMessage(), e);
      }
    }
    return children;
  }

  @Override
  @Nonnull
  protected AndroidSandbox getSandbox(FrameworkMethod method) {
    RobolectricFrameworkMethod roboMethod = (RobolectricFrameworkMethod) method;
    Sdk sdk = roboMethod.getSdk();

    InstrumentationConfiguration classLoaderConfig = createClassLoaderConfig(method);
    ResourcesMode resourcesMode = roboMethod.getResourcesMode();

    if (resourcesMode == ResourcesMode.LEGACY && sdk.getApiLevel() > Build.VERSION_CODES.P) {
      throw new AssumptionViolatedException("Robolectric doesn't support legacy mode after P");
    }

    if (sdk.isKnown() && !sdk.isSupported()) {
      throw new AssumptionViolatedException(
          "Failed to create a Robolectric sandbox: " + sdk.getUnsupportedMessage());
    } else {
      return sandboxManager.getAndroidSandbox(classLoaderConfig, sdk, resourcesMode);
    }
  }

  @Override
  protected void beforeTest(Sandbox sandbox, FrameworkMethod method, Method bootstrappedMethod) throws Throwable {
    AndroidSandbox androidSandbox = (AndroidSandbox) sandbox;
    RobolectricFrameworkMethod roboMethod = (RobolectricFrameworkMethod) method;

    PerfStatsCollector perfStatsCollector = PerfStatsCollector.getInstance();
    Sdk sdk = roboMethod.getSdk();
    perfStatsCollector.putMetadata(
        AndroidMetadata.class,
        new AndroidMetadata(
            ImmutableMap.of("ro.build.version.sdk", "" + sdk.getApiLevel()),
            roboMethod.resourcesMode.name()));

    System.out.println(
        "[Robolectric] " + roboMethod.getDeclaringClass().getName() + "."
            + roboMethod.getMethod().getName() + ": sdk=" + sdk.getApiLevel()
            + "; resources=" + roboMethod.resourcesMode);

    if (roboMethod.resourcesMode == ResourcesMode.LEGACY) {
      System.out.println(
          "[Robolectric] NOTICE: legacy resources mode is deprecated; see http://robolectric.org/migrating/#migrating-to-40");
    }

    roboMethod.setStuff(androidSandbox, androidSandbox.getEnvironment());
    Class<TestLifecycle> cl = androidSandbox.bootstrappedClass(getTestLifecycleClass());
    roboMethod.testLifecycle = ReflectionHelpers.newInstance(cl);

    AndroidManifest appManifest = roboMethod.getAppManifest();

    roboMethod.getEnvironment().setUpApplicationState(
        bootstrappedMethod,
        roboMethod.getConfiguration(), appManifest
    );

    roboMethod.testLifecycle.beforeTest(bootstrappedMethod);
  }

  @Override
  protected void afterTest(FrameworkMethod method, Method bootstrappedMethod) {
    RobolectricFrameworkMethod roboMethod = (RobolectricFrameworkMethod) method;
    try {
      roboMethod.getEnvironment().tearDownApplication();
    } finally {
      roboMethod.testLifecycle.afterTest(bootstrappedMethod);
    }
  }

  @Override
  protected void finallyAfterTest(FrameworkMethod method) {
    RobolectricFrameworkMethod roboMethod = (RobolectricFrameworkMethod) method;

    // If the test was interrupted, it will interfere with new AbstractInterruptibleChannels in
    // subsequent tests, e.g. created by Files.newInputStream(), so clear it and warn.
    if (Thread.interrupted()) {
      System.out.println("WARNING: Test thread was interrupted! " + method.toString());
    }

    try {
      // reset static state afterward too, so statics don't defeat GC?
      PerfStatsCollector.getInstance()
          .measure(
              "reset Android state (after test)", () -> roboMethod.getEnvironment().resetState());
    } finally {
      roboMethod.testLifecycle = null;
      roboMethod.clearContext();
    }
  }

  @Override protected SandboxTestRunner.HelperTestRunner getHelperTestRunner(Class bootstrappedTestClass) {
    try {
      return new HelperTestRunner(bootstrappedTestClass);
    } catch (InitializationError initializationError) {
      throw new RuntimeException(initializationError);
    }
  }

  /**
   * Detects which build system is in use and returns the appropriate ManifestFactory implementation.
   *
   * Custom TestRunner subclasses may wish to override this method to provide alternate configuration.
   *
   * @param config Specification of the SDK version, manifest file, package name, etc.
   */
  protected ManifestFactory getManifestFactory(Config config) {
    Properties buildSystemApiProperties = getBuildSystemApiProperties();
    if (buildSystemApiProperties != null) {
      return new DefaultManifestFactory(buildSystemApiProperties);
    }

    if (BuckManifestFactory.isBuck()) {
      return new BuckManifestFactory();
    } else {
      return new MavenManifestFactory();
    }
  }

  protected Properties getBuildSystemApiProperties() {
    return staticGetBuildSystemApiProperties();
  }

  protected static Properties staticGetBuildSystemApiProperties() {
    try (InputStream resourceAsStream =
        RobolectricTestRunner.class.getResourceAsStream(
            "/com/android/tools/test_config.properties")) {
      if (resourceAsStream == null) {
        return null;
      }

      Properties properties = new Properties();
      properties.load(resourceAsStream);
      return properties;
    } catch (IOException e) {
      return null;
    }
  }

  private AndroidManifest getAppManifest(Configuration configuration) {
    Config config = configuration.get(Config.class);
    ManifestFactory manifestFactory = getManifestFactory(config);
    ManifestIdentifier identifier = manifestFactory.identify(config);

    return cachedCreateAppManifest(identifier);
  }

  private AndroidManifest cachedCreateAppManifest(ManifestIdentifier identifier) {
    synchronized (appManifestsCache) {
      AndroidManifest appManifest;
      appManifest = appManifestsCache.get(identifier);
      if (appManifest == null) {
        appManifest = createAndroidManifest(identifier);
        appManifestsCache.put(identifier, appManifest);
      }

      return appManifest;
    }
  }

  /**
   * Internal use only.
   * @deprecated Do not use.
   */
  @Deprecated
  @VisibleForTesting
  public static AndroidManifest createAndroidManifest(ManifestIdentifier manifestIdentifier) {
    List<ManifestIdentifier> libraries = manifestIdentifier.getLibraries();

    List<AndroidManifest> libraryManifests = new ArrayList<>();
    for (ManifestIdentifier library : libraries) {
      libraryManifests.add(createAndroidManifest(library));
    }

    return new AndroidManifest(manifestIdentifier.getManifestFile(), manifestIdentifier.getResDir(),
        manifestIdentifier.getAssetDir(), libraryManifests, manifestIdentifier.getPackageName(),
        manifestIdentifier.getApkFile());
  }


  /**
   * Compute the effective Robolectric configuration for a given test method.
   *
   * Configuration information is collected from package-level <tt>robolectric.properties</tt> files
   * and {@link Config} annotations on test classes, superclasses, and methods.
   *
   * Custom TestRunner subclasses may wish to override this method to provide alternate configuration.
   *
   * @param method the test method
   * @return the effective Robolectric configuration for the given test method
   * @deprecated Provide an implementation of {@link javax.inject.Provider<Config>} instead. See
   *     [Migration Notes](http://robolectric.org/migrating/#migrating-to-40) for details. This
   *     method will be removed in Robolectric 4.3.
   * @since 2.0
   */
  @Deprecated
  public Config getConfig(Method method) {
    throw new UnsupportedOperationException();
  }

  /**
   * Calculate the configuration for a given test method.
   *
   * Temporarily visible for migration.
   * @deprecated Going away before 4.2. DO NOT SHIP.
   */
  @Deprecated
  protected Configuration getConfiguration(Method method) {
    Configuration configuration =
        configurationStrategy.getConfig(getTestClass().getJavaClass(), method);

    // in case #getConfig(Method) has been overridden...
    try {
      Config config = getConfig(method);
      ((ConfigurationImpl) configuration).put(Config.class, config);
    } catch (UnsupportedOperationException e) {
      // no problem
    }

    return configuration;
  }

  /**
   * Provides the base Robolectric configuration {@link Config} used for all tests.
   *
   * Configuration provided for specific packages, test classes, and test method
   * configurations will override values provided here.
   *
   * Custom TestRunner subclasses may wish to override this method to provide
   * alternate configuration. Consider using a {@link Config.Builder}.
   *
   * The default implementation has appropriate values for most use cases.
   *
   * @return global {@link Config} object
   * @deprecated Provide a service implementation of {@link GlobalConfigProvider} instead. See
   *     [Migration Notes](http://robolectric.org/migrating/#migrating-to-40) for details. This
   *     method will be removed in Robolectric 4.3.
   * @since 3.1.3
   */
  @Deprecated
  protected Config buildGlobalConfig() {
    return new Config.Builder().build();
  }

  @AutoService(GlobalConfigProvider.class)
  @Priority(Integer.MIN_VALUE)
  @Deprecated
  public static class DeprecatedTestRunnerDefaultConfigProvider implements GlobalConfigProvider {
    static Config globalConfig;

    @Override
    public Config get() {
      return globalConfig;
    }
  }

  @Override @Nonnull
  protected Class<?>[] getExtraShadows(FrameworkMethod frameworkMethod) {
    Config config = ((RobolectricFrameworkMethod) frameworkMethod).getConfiguration().get(Config.class);
    return config.shadows();
  }

  @Override
  protected void afterClass() {
  }

  @Override
  public Object createTest() throws Exception {
    throw new UnsupportedOperationException("this should always be invoked on the HelperTestRunner!");
  }

  @VisibleForTesting
  ResModeStrategy getResModeStrategy() {
    return ResModeStrategy.getFromProperties();
  }

  public static class HelperTestRunner extends SandboxTestRunner.HelperTestRunner {
    public HelperTestRunner(Class bootstrappedTestClass) throws InitializationError {
      super(bootstrappedTestClass);
    }

    @Override protected Object createTest() throws Exception {
      Object test = super.createTest();
      RobolectricFrameworkMethod roboMethod = (RobolectricFrameworkMethod) this.frameworkMethod;
      roboMethod.testLifecycle.prepareTest(test);
      return test;
    }

    @Override
    protected Statement methodBlock(FrameworkMethod method) {
      RobolectricFrameworkMethod roboMethod = (RobolectricFrameworkMethod) this.frameworkMethod;
<<<<<<< HEAD
      return new LooperDiagnosingStatement(roboMethod.getSandbox().getRobolectricClassLoader(),
          super.methodBlock(method));
=======
      return new LooperDiagnosingStatement(
          roboMethod.getSandbox().getRobolectricClassLoader(), super.methodBlock(method));
>>>>>>> 0cbe259f
    }
  }

  private static class LooperDiagnosingStatement extends Statement {

    private final Statement baseStatement;
    private final ClassLoader robolectricClassLoader;

<<<<<<< HEAD

=======
>>>>>>> 0cbe259f
    public LooperDiagnosingStatement(ClassLoader robolectricClassLoader, Statement methodBlock) {
      this.baseStatement = methodBlock;
      this.robolectricClassLoader = robolectricClassLoader;
    }

    @Override
    public void evaluate() throws Throwable {
      try {
        baseStatement.evaluate();
<<<<<<< HEAD
      }
      catch (Throwable t) {
        if (hasUnexecutedRunnables()) {
          throw new Exception("Main thread has queued unexecuted runnables. " +
              "This might be the cause of the test failure. " +
              "You might need a ShadowLooper#idle call.",
              t );
=======
      } catch (Throwable t) {
        // need to get ShadowApplication from sandbox class loader, not the current classloader
        Class clazz =
            ReflectionHelpers.loadClass(robolectricClassLoader, ShadowApplication.class.getName());
        Object instance = ReflectionHelpers.callStaticMethod(clazz, "getInstance");
        Scheduler scheduler =
            ReflectionHelpers.callInstanceMethod(instance, "getForegroundThreadScheduler");
        if (scheduler.areAnyRunnable()) {
          throw new Exception(
              "Main thread has queued unexecuted runnables. "
                  + "This might be the cause of the test failure. "
                  + "You might need a ShadowLooper#idle call.",
              t);
>>>>>>> 0cbe259f
        }
        throw t;
      }
    }
<<<<<<< HEAD

    private boolean hasUnexecutedRunnables() {
      // use reflection to access state, because these objects need to get loaded from sandbox
      // class loader, not the current classloader
      // DO NOT SUBMIT TODO: read this from properties instead
      boolean useRealisticLooper = ShadowBaseLooper.USE_REALISTIC_LOOPER;
      if (useRealisticLooper) {
        Boolean isIdle = ReflectionHelpers.callStaticMethod(robolectricClassLoader,
            ShadowRealisticLooper.class.getName(), "isMainLooperIdle");
        return !isIdle.booleanValue();
      } else {
        Object shadowAppInstance = ReflectionHelpers.callStaticMethod(robolectricClassLoader, ShadowApplication.class.getName(), "getInstance");
        Scheduler scheduler = ReflectionHelpers.callInstanceMethod(shadowAppInstance,
            "getForegroundThreadScheduler");
        return scheduler.areAnyRunnable();
      }
    }
=======
>>>>>>> 0cbe259f
  }

  /**
   * Fields in this class must be serializable using [XStream](https://x-stream.github.io/).
   */
  static final class RobolectricFrameworkMethod extends FrameworkMethod {

    private static final AtomicInteger NEXT_ID = new AtomicInteger();
    private static final Map<Integer, TestExecutionContext> CONTEXT = new HashMap<>();
    
    private final int id;

    @Nonnull private final AndroidManifest appManifest;
    @Nonnull private final Configuration configuration;
    @Nonnull private final ResourcesMode resourcesMode;
    @Nonnull private final ResModeStrategy defaultResModeStrategy;
    private final boolean alwaysIncludeVariantMarkersInName;

    private boolean includeVariantMarkersInTestName = true;
    TestLifecycle testLifecycle;

    RobolectricFrameworkMethod(
        @Nonnull Method method,
        @Nonnull AndroidManifest appManifest,
        @Nonnull Sdk sdk,
        @Nonnull Configuration configuration,
        @Nonnull ResourcesMode resourcesMode,
        @Nonnull ResModeStrategy defaultResModeStrategy,
        boolean alwaysIncludeVariantMarkersInName) {
      super(method);

      this.appManifest = appManifest;
      this.configuration = configuration;
      this.resourcesMode = resourcesMode;
      this.defaultResModeStrategy = defaultResModeStrategy;
      this.alwaysIncludeVariantMarkersInName = alwaysIncludeVariantMarkersInName;

      // external storage for things that can't go through a serialization cycle e.g. for PowerMock.
      this.id = NEXT_ID.getAndIncrement();
      CONTEXT.put(id, new TestExecutionContext(sdk));
    }

    @Override
    public String getName() {
      // IDE focused test runs rely on preservation of the test name; we'll use the
      // latest supported SDK for focused test runs
      StringBuilder buf = new StringBuilder(super.getName());

      if (includeVariantMarkersInTestName || alwaysIncludeVariantMarkersInName) {
        buf.append("[").append(getSdk().getApiLevel()).append("]");

        if (defaultResModeStrategy == ResModeStrategy.both) {
          buf.append("[").append(resourcesMode.name()).append("]");
        }
      }

      return buf.toString();
    }

    void dontIncludeVariantMarkersInTestName() {
      includeVariantMarkersInTestName = false;
    }

    @Nonnull
    AndroidManifest getAppManifest() {
      return appManifest;
    }

    @Nonnull
    public Sdk getSdk() {
      return getContext().sdk;
    }

    void setStuff(Sandbox sandbox, Environment environment) {
      TestExecutionContext context = getContext();
      context.sandbox = sandbox;
      context.environment = environment;
    }

    Sandbox getSandbox() {
      return getContext().sandbox;
    }

    Environment getEnvironment() {
      TestExecutionContext context = getContext();
      return context == null ? null : context.environment;
    }

    public boolean isLegacy() {
      return resourcesMode == ResourcesMode.LEGACY;
    }

    public ResourcesMode getResourcesMode() {
      return resourcesMode;
    }

    private TestExecutionContext getContext() {
      return CONTEXT.get(id);
    }

    private void clearContext() {
      CONTEXT.remove(id);
    }

    @Override
    protected void finalize() throws Throwable {
      super.finalize();
      clearContext();
    }

    @Override
    public boolean equals(Object o) {
      if (this == o) return true;
      if (o == null || getClass() != o.getClass()) return false;
      if (!super.equals(o)) return false;

      RobolectricFrameworkMethod that = (RobolectricFrameworkMethod) o;

      return getSdk().equals(that.getSdk()) && resourcesMode == that.resourcesMode;
    }

    @Override
    public int hashCode() {
      int result = super.hashCode();
      result = 31 * result + getSdk().hashCode();
      result = 31 * result + resourcesMode.ordinal();
      return result;
    }

    @Override
    public String toString() {
      return getName();
    }

    @Nonnull
    public Configuration getConfiguration() {
      return configuration;
    }

    private static class TestExecutionContext {

      private final Sdk sdk;
      private Sandbox sandbox;
      private Environment environment;

      TestExecutionContext(Sdk sdk) {
        this.sdk = sdk;
      }
    }
  }
}<|MERGE_RESOLUTION|>--- conflicted
+++ resolved
@@ -51,15 +51,12 @@
 import org.robolectric.pluginapi.config.ConfigurationStrategy.Configuration;
 import org.robolectric.pluginapi.config.GlobalConfigProvider;
 import org.robolectric.plugins.HierarchicalConfigurationStrategy.ConfigurationImpl;
-<<<<<<< HEAD
 import org.robolectric.shadow.api.Shadow;
 import org.robolectric.shadows.ShadowApplication;
 import org.robolectric.shadows.ShadowBaseLooper;
 import org.robolectric.shadows.ShadowRealisticLooper;
 import org.robolectric.shadows.ShadowRealisticMessageQueue;
-=======
-import org.robolectric.shadows.ShadowApplication;
->>>>>>> 0cbe259f
+
 import org.robolectric.util.PerfStatsCollector;
 import org.robolectric.util.ReflectionHelpers;
 import org.robolectric.util.Scheduler;
@@ -543,13 +540,8 @@
     @Override
     protected Statement methodBlock(FrameworkMethod method) {
       RobolectricFrameworkMethod roboMethod = (RobolectricFrameworkMethod) this.frameworkMethod;
-<<<<<<< HEAD
-      return new LooperDiagnosingStatement(roboMethod.getSandbox().getRobolectricClassLoader(),
-          super.methodBlock(method));
-=======
       return new LooperDiagnosingStatement(
           roboMethod.getSandbox().getRobolectricClassLoader(), super.methodBlock(method));
->>>>>>> 0cbe259f
     }
   }
 
@@ -558,10 +550,7 @@
     private final Statement baseStatement;
     private final ClassLoader robolectricClassLoader;
 
-<<<<<<< HEAD
-
-=======
->>>>>>> 0cbe259f
+
     public LooperDiagnosingStatement(ClassLoader robolectricClassLoader, Statement methodBlock) {
       this.baseStatement = methodBlock;
       this.robolectricClassLoader = robolectricClassLoader;
@@ -571,7 +560,6 @@
     public void evaluate() throws Throwable {
       try {
         baseStatement.evaluate();
-<<<<<<< HEAD
       }
       catch (Throwable t) {
         if (hasUnexecutedRunnables()) {
@@ -579,26 +567,10 @@
               "This might be the cause of the test failure. " +
               "You might need a ShadowLooper#idle call.",
               t );
-=======
-      } catch (Throwable t) {
-        // need to get ShadowApplication from sandbox class loader, not the current classloader
-        Class clazz =
-            ReflectionHelpers.loadClass(robolectricClassLoader, ShadowApplication.class.getName());
-        Object instance = ReflectionHelpers.callStaticMethod(clazz, "getInstance");
-        Scheduler scheduler =
-            ReflectionHelpers.callInstanceMethod(instance, "getForegroundThreadScheduler");
-        if (scheduler.areAnyRunnable()) {
-          throw new Exception(
-              "Main thread has queued unexecuted runnables. "
-                  + "This might be the cause of the test failure. "
-                  + "You might need a ShadowLooper#idle call.",
-              t);
->>>>>>> 0cbe259f
         }
         throw t;
       }
     }
-<<<<<<< HEAD
 
     private boolean hasUnexecutedRunnables() {
       // use reflection to access state, because these objects need to get loaded from sandbox
@@ -616,8 +588,6 @@
         return scheduler.areAnyRunnable();
       }
     }
-=======
->>>>>>> 0cbe259f
   }
 
   /**
