package org.robolectric.internal;

import android.os.Build;
import java.util.Collections;
import java.util.HashMap;
import java.util.Map;
import java.util.Objects;
import java.util.Set;
import javax.annotation.Nonnull;
import org.robolectric.internal.dependency.DependencyJar;

public class SdkConfig implements Comparable<SdkConfig> {

  private static final Map<Integer, SdkVersion> SUPPORTED_APIS = Collections.unmodifiableMap(new HashMap<Integer, SdkVersion>() {
    {
      addSdk(Build.VERSION_CODES.JELLY_BEAN, "4.1.2_r1", "r1", "REL");
      addSdk(Build.VERSION_CODES.JELLY_BEAN_MR1, "4.2.2_r1.2", "r1", "REL");
      addSdk(Build.VERSION_CODES.JELLY_BEAN_MR2, "4.3_r2", "r1", "REL");
      addSdk(Build.VERSION_CODES.KITKAT, "4.4_r1", "r2", "REL");
      addSdk(Build.VERSION_CODES.LOLLIPOP, "5.0.2_r3", "r0", "REL");
      addSdk(Build.VERSION_CODES.LOLLIPOP_MR1, "5.1.1_r9", "r2", "REL");
      addSdk(Build.VERSION_CODES.M, "6.0.1_r3", "r1", "REL");
      addSdk(Build.VERSION_CODES.N, "7.0.0_r1", "r1", "REL");
      addSdk(Build.VERSION_CODES.N_MR1, "7.1.0_r7", "r1", "REL");
      addSdk(Build.VERSION_CODES.O, "8.0.0_r4", "r1", "REL");
<<<<<<< HEAD
      addSdk(Build.VERSION_CODES.O_MR1, "8.1.0", "r4402310", "OMR1");
      addSdk(Build.VERSION_CODES.P, "P", "4614665", "P");
=======
      addSdk(Build.VERSION_CODES.O_MR1, "8.1.0", "4514284", "REL");
>>>>>>> a9b95e9f
    }

    private void addSdk(int sdkVersion, String androidVersion, String frameworkSdkBuildVersion,
        String codeName) {
        put(sdkVersion, new SdkVersion(androidVersion, frameworkSdkBuildVersion, codeName));
    }
  });

  public static final int FALLBACK_SDK_VERSION = Build.VERSION_CODES.JELLY_BEAN;
  public static final int MAX_SDK_VERSION = Collections.max(getSupportedApis());

  private final int apiLevel;

  public static Set<Integer> getSupportedApis() {
    return SUPPORTED_APIS.keySet();
  }

  public SdkConfig(int apiLevel) {
    this.apiLevel = apiLevel;
  }

  public int getApiLevel() {
    return apiLevel;
  }

  public String getAndroidVersion() {
    return getSdkVersion().androidVersion;
  }

  public String getAndroidCodeName() {
    return getSdkVersion().codeName;
  }

  public DependencyJar getAndroidSdkDependency() {
    return createDependency("org.robolectric", "android-all", getSdkVersion().getAndroidVersion() + "-robolectric-" + getSdkVersion().getRobolectricVersion(), null);
  }

  @Override
  public boolean equals(Object that) {
    return that == this || (that instanceof SdkConfig && ((SdkConfig) that).apiLevel == (apiLevel));
  }

  @Override
  public int hashCode() {
    return apiLevel;
  }

  @Override
  public String toString() {
    return "API Level " + apiLevel;
  }

  @Override
  public int compareTo(@Nonnull SdkConfig o) {
    return apiLevel - o.apiLevel;
  }

  private SdkVersion getSdkVersion() {
    final SdkVersion sdkVersion = SUPPORTED_APIS.get(apiLevel);
    if (sdkVersion == null) {
      throw new UnsupportedOperationException("Robolectric does not support API level " + apiLevel + ".");
    }
    return sdkVersion;
  }

  private DependencyJar createDependency(String groupId, String artifactId, String version, String classifier) {
    return new DependencyJar(groupId, artifactId, version, classifier);
  }

  private static final class SdkVersion {
    private final String androidVersion;
    private final String robolectricVersion;
    private final String codeName;

    SdkVersion(String androidVersion, String robolectricVersion, String codeName) {
      this.androidVersion = androidVersion;
      this.robolectricVersion = robolectricVersion;
      this.codeName = codeName;
    }

    @Override
    public boolean equals(Object that) {
      return that == this || (that instanceof SdkVersion && isEqualTo((SdkVersion) that));
    }

    @SuppressWarnings("ReferenceEquality")
    public boolean isEqualTo(SdkVersion that) {
      return that == this ||
          (Objects.equals(that.androidVersion, androidVersion) &&
              Objects.equals(that.robolectricVersion, robolectricVersion));
    }

    @Override
    public int hashCode() {
      return androidVersion.hashCode() * 31 + robolectricVersion.hashCode();
    }

    public String getAndroidVersion() {
      return androidVersion;
    }

    public String getRobolectricVersion() {
      return robolectricVersion;
    }
  }
}<|MERGE_RESOLUTION|>--- conflicted
+++ resolved
@@ -23,12 +23,8 @@
       addSdk(Build.VERSION_CODES.N, "7.0.0_r1", "r1", "REL");
       addSdk(Build.VERSION_CODES.N_MR1, "7.1.0_r7", "r1", "REL");
       addSdk(Build.VERSION_CODES.O, "8.0.0_r4", "r1", "REL");
-<<<<<<< HEAD
-      addSdk(Build.VERSION_CODES.O_MR1, "8.1.0", "r4402310", "OMR1");
+      addSdk(Build.VERSION_CODES.O_MR1, "8.1.0", "4514284", "REL");
       addSdk(Build.VERSION_CODES.P, "P", "4614665", "P");
-=======
-      addSdk(Build.VERSION_CODES.O_MR1, "8.1.0", "4514284", "REL");
->>>>>>> a9b95e9f
     }
 
     private void addSdk(int sdkVersion, String androidVersion, String frameworkSdkBuildVersion,
