--- conflicted
+++ resolved
@@ -28,10 +28,7 @@
 import android.util.DisplayMetrics;
 import android.util.TypedValue;
 import com.google.common.io.CharStreams;
-<<<<<<< HEAD
 import java.io.FileNotFoundException;
-=======
->>>>>>> 2d8fd5d2
 import java.io.IOException;
 import java.io.InputStream;
 import java.io.InputStreamReader;
@@ -80,17 +77,10 @@
   @Test
   public void assetsPathListing() throws IOException {
     assertThat(assetManager.list(""))
-<<<<<<< HEAD
         .contains(
-            "assetsHome.txt",   // test/resources/assets
-            "docs",             // test/resources/assets
-            "myFont.ttf",       // test/resources/assets
-            "libFont.ttf",      // test/resources/lib1/assets
-            "file-in-lib2.txt"  // test/resources/lib2/assets + test/resources/lib2/assets (merged)
-            );
-=======
-        .contains("assetsHome.txt", "docs", "myFont.ttf");
->>>>>>> 2d8fd5d2
+            "assetsHome.txt",
+            "docs",
+            "myFont.ttf");
 
     assertThat(assetManager.list("docs"))
         .contains("extra");
@@ -127,15 +117,6 @@
   }
 
   @Test
-<<<<<<< HEAD
-  public void openFd_shouldProvideFileDescriptorForAssetInLib() throws Exception {
-    AssetFileDescriptor assetFileDescriptor = assetManager.openFd("file-in-lib2.txt");
-    assertThat(CharStreams.toString(new InputStreamReader(assetFileDescriptor.createInputStream(), UTF_8)))
-        .isEqualTo("asset in lib 2");
-    assertThat(assetFileDescriptor.getLength()).isEqualTo(14);
-  }
-
-  @Test
   public void openFd_shouldProvideFileDescriptorForDeflatedAsset() throws Exception {
     assumeTrue(!isLegacyAssetManager());
     expectedException.expect(FileNotFoundException.class);
@@ -146,16 +127,11 @@
 
   @Test
   public void openNonAssetShouldOpenRealAssetFromResources() throws IOException {
-    InputStream inputStream = assetManager.openNonAsset(0, "res/drawable/an_image.png", 0);
+    InputStream inputStream = assetManager.openNonAsset(0, "./res/drawable/an_image.png", 0);
 
     // expect different sizes in binary vs file resources
     int expectedFileSize = isLegacyAssetManager() ? 6559 : 5138;
     assertThat(countBytes(inputStream)).isEqualTo(expectedFileSize);
-=======
-  public void openNonAssetShouldOpenRealAssetFromResources() throws IOException {
-    InputStream inputStream = assetManager.openNonAsset(0, "./res/drawable/an_image.png", 0);
-    assertThat(inputStream.available()).isEqualTo(6559);
->>>>>>> 2d8fd5d2
   }
 
   @Test@Config(qualifiers = "hdpi")
@@ -170,11 +146,7 @@
     }
 
     InputStream inputStream = assetManager.openNonAsset(0, fileName, 0);
-<<<<<<< HEAD
     assertThat(countBytes(inputStream)).isEqualTo(expectedFileSize);
-=======
-    assertThat(inputStream.available()).isEqualTo(expectedFileSize);
->>>>>>> 2d8fd5d2
   }
 
   @Test
@@ -214,29 +186,19 @@
   @Test
   @Config(qualifiers = "mdpi")
   public void openNonAssetShouldOpenCorrectAssetBasedOnQualifierMdpi() throws IOException {
-<<<<<<< HEAD
     if (!isLegacyAssetManager(assetManager)) return;
 
     InputStream inputStream = assetManager.openNonAsset(0, "./res/drawable/robolectric.png", 0);
     assertThat(countBytes(inputStream)).isEqualTo(8141);
-=======
-    InputStream inputStream = assetManager.openNonAsset(0, "./res/drawable/robolectric.png", 0);
-    assertThat(inputStream.available()).isEqualTo(8141);
->>>>>>> 2d8fd5d2
   }
 
   @Test
   @Config(qualifiers = "hdpi")
   public void openNonAssetShouldOpenCorrectAssetBasedOnQualifierHdpi() throws IOException {
-<<<<<<< HEAD
     if (!isLegacyAssetManager(assetManager)) return;
 
     InputStream inputStream = assetManager.openNonAsset(0, "./res/drawable/robolectric.png", 0);
     assertThat(countBytes(inputStream)).isEqualTo(23447);
-=======
-    InputStream inputStream = assetManager.openNonAsset(0, "./res/drawable/robolectric.png", 0);
-    assertThat(inputStream.available()).isEqualTo(23447);
->>>>>>> 2d8fd5d2
   }
 
   @Test
