package org.robolectric.shadows;

import static org.assertj.core.api.Assertions.assertThat;
import static org.junit.Assert.assertEquals;
import static org.junit.Assert.assertFalse;
import static org.junit.Assert.assertNotNull;
import static org.junit.Assert.assertNull;
import static org.junit.Assert.assertSame;
import static org.junit.Assert.assertTrue;
import static org.robolectric.Robolectric.buildActivity;
import static org.robolectric.Shadows.shadowOf;

import android.app.Activity;
import android.content.Context;
import android.content.pm.ActivityInfo;
import android.graphics.drawable.BitmapDrawable;
import android.graphics.drawable.Drawable;
import android.os.Bundle;
import android.util.AttributeSet;
import android.view.LayoutInflater;
import android.view.View;
import android.view.ViewGroup;
import android.view.ViewParent;
import android.webkit.WebView;
import android.widget.Button;
import android.widget.CheckBox;
import android.widget.EditText;
import android.widget.ImageView;
import android.widget.LinearLayout;
import android.widget.ListView;
import android.widget.RelativeLayout;
import android.widget.TextView;
import org.junit.Before;
import org.junit.Test;
import org.junit.runner.RunWith;
import org.robolectric.R;
<<<<<<< HEAD
import org.robolectric.Robolectric;
import org.robolectric.RuntimeEnvironment;
import org.robolectric.TestRunners;
=======
import org.robolectric.RobolectricTestRunner;
>>>>>>> 1706fc09
import org.robolectric.android.CustomStateView;
import org.robolectric.android.CustomView;
import org.robolectric.android.CustomView2;
import org.robolectric.annotation.Config;
import org.robolectric.util.ReflectionHelpers;

@RunWith(RobolectricTestRunner.class)
public class ShadowLayoutInflaterTest {
<<<<<<< HEAD
  private Context context;

  @Before
  public void setUp() throws Exception {
    context = RuntimeEnvironment.application;
=======
  private Activity context;
  private String testPackageName;

  @Before
  public void setUp() throws Exception {
    context = buildActivity(Activity.class).create().get();
    testPackageName = context.getPackageName();
>>>>>>> 1706fc09
  }

  @Test
  public void testCreatesCorrectClasses() throws Exception {
    int layoutResId = context.getResources().getIdentifier("media", "layout", testPackageName);
    ViewGroup view = (ViewGroup) LayoutInflater.from(context).inflate(layoutResId, null);
    assertThat(view).isInstanceOf((Class<? extends ViewGroup>) LinearLayout.class);

    assertSame(context, view.getContext());
  }

  @Test
  public void testChoosesLayoutBasedOnDefaultScreenSize() throws Exception {
    int layoutResId = context.getResources().getIdentifier("different_screen_sizes", "layout",
        testPackageName);
    ViewGroup view = (ViewGroup) LayoutInflater.from(context).inflate(layoutResId, null);
    TextView textView = (TextView) view.findViewById(android.R.id.text1);
    assertThat(textView.getText().toString()).isEqualTo("default");
  }

  @Test @Config(qualifiers = "xlarge-land")
  public void testChoosesLayoutBasedOnSearchPath_choosesFirstFileFoundOnPath() throws Exception {
    int layoutResId = context.getResources().getIdentifier("different_screen_sizes", "layout",
        testPackageName);
    ViewGroup view = (ViewGroup) LayoutInflater.from(context).inflate(layoutResId, null);
    TextView textView = (TextView) view.findViewById(android.R.id.text1);
    assertThat(textView.getText().toString()).isEqualTo("xlarge");
  }

  @Test @Config(qualifiers = "doesnotexist-land-xlarge")
  public void testChoosesLayoutBasedOnSearchPath_respectsOrderOfPath() throws Exception {
    int layoutResId = context.getResources().getIdentifier("different_screen_sizes", "layout",
        testPackageName);
    ViewGroup view = (ViewGroup) LayoutInflater.from(context).inflate(layoutResId, null);
    TextView textView = (TextView) view.findViewById(android.R.id.text1);
    assertThat(textView.getText().toString()).isEqualTo("land");
  }

  @Test
  public void testWebView() throws Exception {
    int layoutResId = context.getResources().getIdentifier("webview_holder", "layout",
        testPackageName);
    ViewGroup view = (ViewGroup) LayoutInflater.from(context).inflate(layoutResId, null);
    WebView webView = (WebView) view.findViewById(R.id.web_view);

    webView.loadUrl("www.example.com");

    assertThat(shadowOf(webView).getLastLoadedUrl()).isEqualTo("www.example.com");
  }

  @Test
  public void testAddsChildren() throws Exception {
    int layoutResId = context.getResources().getIdentifier("media", "layout", testPackageName);
    ViewGroup view = (ViewGroup) LayoutInflater.from(context).inflate(layoutResId, null);
    assertTrue(view.getChildCount() > 0);

    assertSame(context, view.getChildAt(0).getContext());
  }

  @Test
  public void testFindsChildrenById() throws Exception {
    int layoutResId1 = context.getResources().getIdentifier("media", "layout", testPackageName);
    ViewGroup mediaView = (ViewGroup) LayoutInflater.from(context).inflate(layoutResId1, null);
    assertThat(mediaView.<TextView>findViewById(R.id.title)).isInstanceOf((Class<? extends TextView>) TextView.class);

    int layoutResId = context.getResources().getIdentifier("main", "layout", testPackageName);
    ViewGroup mainView = (ViewGroup) LayoutInflater.from(context).inflate(layoutResId, null);
    assertThat(mainView.<View>findViewById(R.id.title)).isInstanceOf((Class<? extends View>) View.class);
  }

  @Test
  public void testInflatingConflictingSystemAndLocalViewsWorks() throws Exception {
    int layoutResId1 = context.getResources().getIdentifier("activity_list_item", "layout",
        testPackageName);
    ViewGroup view = (ViewGroup) LayoutInflater.from(context).inflate(layoutResId1, null);
    assertThat(view.<ImageView>findViewById(R.id.icon)).isInstanceOf((Class<? extends ImageView>) ImageView.class);

    int layoutResId = context.getResources().getIdentifier("activity_list_item", "layout", "android");
    view = (ViewGroup) LayoutInflater.from(context).inflate(layoutResId, null);
    assertThat(view.<ImageView>findViewById(android.R.id.icon)).isInstanceOf((Class<? extends ImageView>) ImageView.class);
  }

  @Test
  public void testInclude() throws Exception {
    int layoutResId = context.getResources().getIdentifier("media", "layout", testPackageName);
    ViewGroup mediaView = (ViewGroup) LayoutInflater.from(context).inflate(layoutResId, null);
    assertThat(mediaView.<TextView>findViewById(R.id.include_id)).isInstanceOf((Class<? extends TextView>) TextView.class);
  }

  @Test
  public void testIncludeShouldRetainAttributes() throws Exception {
    int layoutResId = context.getResources().getIdentifier("media", "layout", testPackageName);
    ViewGroup mediaView = (ViewGroup) LayoutInflater.from(context).inflate(layoutResId, null);
    assertThat(mediaView.findViewById(R.id.include_id).getVisibility()).isEqualTo(View.GONE);
  }

  @Test
  public void shouldOverwriteIdOnIncludedNonMerge() throws Exception {
    int layoutResId = context.getResources().getIdentifier("media", "layout", testPackageName);
    ViewGroup mediaView = (ViewGroup) LayoutInflater.from(context).inflate(layoutResId, null);
    assertNull(mediaView.findViewById(R.id.snippet_text));
  }

  @Test
  public void shouldRetainIdOnIncludedMergeWhenIncludeSpecifiesNoId() throws Exception {
    int layoutResId = context.getResources().getIdentifier("override_include", "layout",
        testPackageName);
    ViewGroup mediaView = (ViewGroup) LayoutInflater.from(context).inflate(layoutResId, null);
    assertThat(mediaView.<TextView>findViewById(R.id.inner_text)).isInstanceOf((Class<? extends TextView>) TextView.class);
  }

  @Test
  public void shouldRetainIdOnIncludedNonMergeWhenIncludeSpecifiesNoId() throws Exception {
    int layoutResId = context.getResources().getIdentifier("override_include", "layout",
        testPackageName);
    ViewGroup mediaView = (ViewGroup) LayoutInflater.from(context).inflate(layoutResId, null);
    assertThat(mediaView.<TextView>findViewById(R.id.snippet_text)).isInstanceOf((Class<? extends TextView>) TextView.class);
  }

  @Test
  public void testIncludedIdShouldNotBeFoundWhenIncludedIsMerge() throws Exception {
    int layoutResId = context.getResources().getIdentifier("outer", "layout", testPackageName);
    ViewGroup overrideIncludeView = (ViewGroup) LayoutInflater.from(context).inflate(layoutResId, null);
    assertThat(overrideIncludeView.<LinearLayout>findViewById(R.id.outer_merge)).isInstanceOf((Class<? extends LinearLayout>) LinearLayout.class);
    assertThat(overrideIncludeView.<TextView>findViewById(R.id.inner_text)).isInstanceOf((Class<? extends TextView>) TextView.class);
    assertNull(overrideIncludeView.findViewById(R.id.include_id));
    assertEquals(1, overrideIncludeView.getChildCount());
  }

  @Test
  public void testIncludeShouldOverrideAttributesOfIncludedRootNode() throws Exception {
    int layoutResId = context.getResources().getIdentifier("override_include", "layout",
        testPackageName);
    ViewGroup overrideIncludeView = (ViewGroup) LayoutInflater.from(context).inflate(layoutResId, null);
    assertThat(overrideIncludeView.findViewById(R.id.snippet_text).getVisibility()).isEqualTo(View.INVISIBLE);
  }

  @Test
  public void shouldNotCountRequestFocusElementAsChild() throws Exception {
    int layoutResId = context.getResources().getIdentifier("request_focus", "layout",
        testPackageName);
    ViewGroup viewGroup = (ViewGroup) LayoutInflater.from(context).inflate(layoutResId, null);
    ViewGroup frameLayout = (ViewGroup) viewGroup.getChildAt(1);
    assertEquals(0, frameLayout.getChildCount());
  }

  @Test
  public void focusRequest_shouldNotExplodeOnViewRootImpl() throws Exception {
    LinearLayout parent = new LinearLayout(context);
    shadowOf(parent).setMyParent(ReflectionHelpers.createNullProxy(ViewParent.class));
    int layoutResId = context.getResources().getIdentifier("request_focus", "layout",
        testPackageName);
    LayoutInflater.from(context).inflate(layoutResId, parent);
  }

  @Test
  public void shouldGiveFocusToElementContainingRequestFocusElement() throws Exception {
    int layoutResId = context.getResources().getIdentifier("request_focus", "layout",
        testPackageName);
    ViewGroup viewGroup = (ViewGroup) LayoutInflater.from(context).inflate(layoutResId, null);
    EditText editText = (EditText) viewGroup.findViewById(R.id.edit_text);
    assertFalse(editText.isFocused());
  }

  @Test
  public void testMerge() throws Exception {
    int layoutResId = context.getResources().getIdentifier("outer", "layout", testPackageName);
    ViewGroup mediaView = (ViewGroup) LayoutInflater.from(context).inflate(layoutResId, null);
    assertThat(mediaView.<TextView>findViewById(R.id.inner_text)).isInstanceOf((Class<? extends TextView>) TextView.class);
  }

  @Test
  public void mergeIncludesShouldNotCreateAncestryLoops() throws Exception {
    int layoutResId = context.getResources().getIdentifier("outer", "layout", testPackageName);
    ViewGroup mediaView = (ViewGroup) LayoutInflater.from(context).inflate(layoutResId, null);
    mediaView.hasFocus();
  }

  @Test
  public void testViewGroupsLooksAtItsOwnId() throws Exception {
    int layoutResId = context.getResources().getIdentifier("snippet", "layout", testPackageName);
    TextView mediaView = (TextView) LayoutInflater.from(context).inflate(layoutResId, null);
    assertSame(mediaView, mediaView.findViewById(R.id.snippet_text));
  }

  @Test
  public void shouldConstructCustomViewsWithAttributesConstructor() throws Exception {
    int layoutResId = context.getResources().getIdentifier("custom_layout", "layout",
        testPackageName);
    CustomView view = (CustomView) LayoutInflater.from(context).inflate(layoutResId, null);
    assertThat(view.attributeResourceValue).isEqualTo(R.string.hello);
  }

  @Test
  public void shouldConstructCustomViewsWithCustomState() throws Exception {
    int layoutResId = context.getResources().getIdentifier("custom_layout6", "layout",
        testPackageName);
    CustomStateView view = (CustomStateView) LayoutInflater.from(context).inflate(layoutResId, null);
    assertThat(view.getDrawableState()).doesNotContain(R.attr.stateFoo);

    view.isFoo = true;
    view.refreshDrawableState();

    assertThat(view.getDrawableState()).contains(R.attr.stateFoo);
  }

  @Test
  public void shouldConstructCustomViewsWithAttributesInResAutoNamespace() throws Exception {
    int layoutResId = context.getResources().getIdentifier("custom_layout5", "layout",
        testPackageName);
    CustomView view = (CustomView) LayoutInflater.from(context).inflate(layoutResId, null);
    assertThat(view.attributeResourceValue).isEqualTo(R.string.hello);
  }

  @Test
  public void shouldConstructCustomViewsWithAttributesWithURLEncodedNamespaces() throws Exception {
    int layoutResId = context.getResources().getIdentifier("custom_layout4", "layout",
        testPackageName);
    CustomView view = (CustomView) LayoutInflater.from(context).inflate(layoutResId, null)
        .findViewById(R.id.custom_view);
    assertThat(view.namespacedResourceValue).isEqualTo(R.layout.text_views);
  }

  @Test
  public void testViewVisibilityIsSet() throws Exception {
    int layoutResId = context.getResources().getIdentifier("media", "layout", testPackageName);
    View mediaView = LayoutInflater.from(context).inflate(layoutResId, null);
    assertThat(mediaView.findViewById(R.id.title).getVisibility()).isEqualTo(View.VISIBLE);
    assertThat(mediaView.findViewById(R.id.subtitle).getVisibility()).isEqualTo(View.GONE);
  }

  @Test
  public void testTextViewTextIsSet() throws Exception {
    int layoutResId = context.getResources().getIdentifier("main", "layout", testPackageName);
    View mediaView = LayoutInflater.from(context).inflate(layoutResId, null);
    assertThat(((TextView) mediaView.findViewById(R.id.title)).getText().toString()).isEqualTo("Main Layout");
    assertThat(((TextView) mediaView.findViewById(R.id.subtitle)).getText().toString()).isEqualTo("Hello");
  }

  @Test
  public void testTextViewCompoundDrawablesAreSet() throws Exception {
    int layoutResId = context.getResources().getIdentifier("main", "layout", testPackageName);
    View mediaView = LayoutInflater.from(context).inflate(layoutResId, null);
    TextView view = (TextView) mediaView.findViewById(R.id.title);

    assertThat(view.getCompoundDrawables()[0]).isEqualTo(drawable(R.drawable.fourth_image));
    assertThat(view.getCompoundDrawables()[1]).isEqualTo(drawable(R.drawable.an_image));
    assertThat(view.getCompoundDrawables()[2]).isEqualTo(drawable(R.drawable.an_other_image));
    assertThat(view.getCompoundDrawables()[3]).isEqualTo(drawable(R.drawable.third_image));
  }

  @Test
  public void testCheckBoxCheckedIsSet() throws Exception {
    int layoutResId = context.getResources().getIdentifier("main", "layout", testPackageName);
    View mediaView = LayoutInflater.from(context).inflate(layoutResId, null);
    assertThat(((CheckBox) mediaView.findViewById(R.id.true_checkbox)).isChecked()).isTrue();
    assertThat(((CheckBox) mediaView.findViewById(R.id.false_checkbox)).isChecked()).isFalse();
    assertThat(((CheckBox) mediaView.findViewById(R.id.default_checkbox)).isChecked()).isFalse();
  }

  @Test
  public void testImageViewSrcIsSet() throws Exception {
    int layoutResId = context.getResources().getIdentifier("main", "layout", testPackageName);
    View mediaView = LayoutInflater.from(context).inflate(layoutResId, null);
    ImageView imageView = (ImageView) mediaView.findViewById(R.id.image);
    BitmapDrawable drawable = (BitmapDrawable) imageView.getDrawable();
    assertThat(shadowOf(drawable.getBitmap()).getCreatedFromResId()).isEqualTo(R.drawable.an_image);
  }

  @Test
  public void testImageViewSrcIsSetFromMipmap() throws Exception {
    int layoutResId = context.getResources().getIdentifier("main", "layout", testPackageName);
    View mediaView = LayoutInflater.from(context).inflate(layoutResId, null);
    ImageView imageView = (ImageView) mediaView.findViewById(R.id.mipmapImage);
    BitmapDrawable drawable = (BitmapDrawable) imageView.getDrawable();
    assertThat(shadowOf(drawable.getBitmap()).getCreatedFromResId()).isEqualTo(R.mipmap.robolectric);
  }

  @Test
  public void shouldInflateMergeLayoutIntoParent() throws Exception {
    LinearLayout linearLayout = new LinearLayout(context);
    int layoutResId = context.getResources().getIdentifier("inner_merge", "layout", testPackageName);
    View innerMerge = LayoutInflater.from(context).inflate(layoutResId, linearLayout);
    assertThat(linearLayout.getChildAt(0)).isInstanceOf(TextView.class);
  }

  @Test
  public void testMultiOrientation() throws Exception {
    Activity activity = buildActivity(Activity.class).create().start().resume().get();

    // Default screen orientation should be portrait.
<<<<<<< HEAD
    int layoutResId1 = activity.getResources().getIdentifier("multi_orientation", "layout", TEST_PACKAGE);
    ViewGroup view = (ViewGroup) LayoutInflater.from(activity).inflate(layoutResId1, null);
    assertInstanceOf(LinearLayout.class, view);
=======
    int layoutResId1 = context.getResources().getIdentifier("multi_orientation", "layout",
        testPackageName);
    ViewGroup view = (ViewGroup) LayoutInflater.from(context).inflate(layoutResId1, null);
    assertThat(view).isInstanceOf((Class<? extends ViewGroup>) LinearLayout.class);
>>>>>>> 1706fc09
    assertEquals(view.getId(), R.id.portrait);
    assertSame(activity, view.getContext());

    // Confirm explicit "orientation = portrait" works.
<<<<<<< HEAD
    activity.setRequestedOrientation(ActivityInfo.SCREEN_ORIENTATION_PORTRAIT);
    int layoutResId = activity.getResources().getIdentifier("multi_orientation", "layout", TEST_PACKAGE);
    view = (ViewGroup) LayoutInflater.from(activity).inflate(layoutResId, null);
    assertInstanceOf(LinearLayout.class, view);
=======
    context.setRequestedOrientation(ActivityInfo.SCREEN_ORIENTATION_PORTRAIT);
    int layoutResId = context.getResources().getIdentifier("multi_orientation", "layout",
        testPackageName);
    view = (ViewGroup) LayoutInflater.from(context).inflate(layoutResId, null);
    assertThat(view).isInstanceOf((Class<? extends ViewGroup>) LinearLayout.class);
>>>>>>> 1706fc09
    assertEquals(view.getId(), R.id.portrait);
    assertSame(activity, view.getContext());
  }

  @Test
  @Config(qualifiers = "land")
  public void testMultiOrientation_explicitLandscape() throws Exception {
    Activity activity = buildActivity(Activity.class).create().start().resume().get();

    // Confirm explicit "orientation = landscape" works.
<<<<<<< HEAD
    activity.setRequestedOrientation(ActivityInfo.SCREEN_ORIENTATION_LANDSCAPE);
    int layoutResId = activity.getResources().getIdentifier("multi_orientation", "layout", TEST_PACKAGE);
    ViewGroup view = (ViewGroup) LayoutInflater.from(activity).inflate(layoutResId, null);
=======
    context.setRequestedOrientation(ActivityInfo.SCREEN_ORIENTATION_LANDSCAPE);
    int layoutResId = context.getResources().getIdentifier("multi_orientation", "layout",
        testPackageName);
    ViewGroup view = (ViewGroup) LayoutInflater.from(context).inflate(layoutResId, null);
>>>>>>> 1706fc09
    assertEquals(view.getId(), R.id.landscape);
    assertThat(view).isInstanceOf((Class<? extends ViewGroup>) LinearLayout.class);
  }

  @Test
  @Config(qualifiers = "w0dp")
  public void testSetContentViewByItemResource() throws Exception {
    Activity activity = buildActivity(Activity.class).create().get();
    activity.setContentView(R.layout.main_layout);

    TextView tv1 = (TextView) activity.findViewById(R.id.hello);
    TextView tv2 = (TextView) activity.findViewById(R.id.world);
    assertNotNull(tv1);
    assertNull(tv2);
  }

  @Test
  @Config(qualifiers = "w820dp")
  public void testSetContentViewByItemResourceWithW820dp() throws Exception {
    Activity activity = buildActivity(Activity.class).create().get();
    activity.setContentView(R.layout.main_layout);

    TextView tv1 = (TextView) activity.findViewById(R.id.hello);
    TextView tv2 = (TextView) activity.findViewById(R.id.world);
    assertNotNull(tv1);
    assertNotNull(tv2);
  }

  @Test
  public void testViewEnabled() throws Exception {
    int layoutResId = context.getResources().getIdentifier("main", "layout", testPackageName);
    View mediaView = LayoutInflater.from(context).inflate(layoutResId, null);
    assertThat(mediaView.findViewById(R.id.time).isEnabled()).isFalse();
  }

  @Test
  public void testContentDescriptionIsSet() throws Exception {
    int layoutResId = context.getResources().getIdentifier("main", "layout", testPackageName);
    View mediaView = LayoutInflater.from(context).inflate(layoutResId, null);
    assertThat(mediaView.findViewById(R.id.time).getContentDescription().toString()).isEqualTo("Howdy");
  }

  @Test
  public void testAlphaIsSet() throws Exception {
    int layoutResId = context.getResources().getIdentifier("main", "layout", testPackageName);
    View mediaView = LayoutInflater.from(context).inflate(layoutResId, null);
    assertThat(mediaView.findViewById(R.id.time).getAlpha()).isEqualTo(.3f);
  }

  @Test
  public void testViewBackgroundIdIsSet() throws Exception {
    int layoutResId = context.getResources().getIdentifier("main", "layout", testPackageName);
    View mediaView = LayoutInflater.from(context).inflate(layoutResId, null);
    ImageView imageView = mediaView.findViewById(R.id.image);

    assertThat(shadowOf(imageView.getBackground()).getCreatedFromResId())
        .isEqualTo(R.drawable.image_background);
  }

  @Test
  public void testOnClickAttribute() throws Exception {
    ClickActivity activity = buildActivity(ClickActivity.class).create().get();

    assertThat(activity.clicked).isFalse();

    Button button = (Button)activity.findViewById(R.id.button);
    button.performClick();

    assertThat(activity.clicked).isTrue();
  }

  @Test
  public void testInvalidOnClickAttribute() throws Exception {
    Activity activity = buildActivity(Activity.class).create().get();
    activity.setContentView(R.layout.with_invalid_onclick);

    Button button =
      (Button)activity.findViewById(R.id.invalid_onclick_button);

    IllegalStateException exception = null;
    try {
      button.performClick();
    } catch (IllegalStateException e) {
      exception = e;
    }
    assertNotNull(exception);
    assertThat(exception.getMessage())
        .as("The error message should contain the id name of the faulty button")
        .contains("invalid_onclick_button");
  }

  @Test
  public void shouldInvokeOnFinishInflate() throws Exception {
    int layoutResId = context.getResources().getIdentifier("custom_layout2", "layout",
        testPackageName);
    CustomView2 outerCustomView = (CustomView2) LayoutInflater.from(context).inflate(layoutResId, null);
    CustomView2 innerCustomView = (CustomView2) outerCustomView.getChildAt(0);
    assertThat(outerCustomView.childCountAfterInflate).isEqualTo(1);
    assertThat(innerCustomView.childCountAfterInflate).isEqualTo(3);
  }

  @SuppressWarnings("UnusedDeclaration")
  public static class CustomView3 extends TextView {
    public CustomView3(Context context) { super(context); }
    public CustomView3(Context context, AttributeSet attrs) { super(context, attrs); }
    public CustomView3(Context context, AttributeSet attrs, int defStyle) { super(context, attrs, defStyle); }
  }

  @Test
  public void shouldInflateViewsWithClassAttr() throws Exception {
    int layoutResId = context.getResources().getIdentifier("custom_layout3", "layout",
        testPackageName);
    CustomView3 outerCustomView = (CustomView3) LayoutInflater.from(context).inflate(layoutResId, null);
    assertThat(outerCustomView.getText().toString()).isEqualTo("Hello bonjour");
  }

  @Test
  public void testIncludesLinearLayoutsOnlyOnce() throws Exception {
    int layoutResId = context.getResources().getIdentifier("included_layout_parent", "layout",
        testPackageName);
    ViewGroup parentView = (ViewGroup) LayoutInflater.from(context).inflate(layoutResId, null);
    assertEquals(1, parentView.getChildCount());
  }

  @Test
  public void testConverterAcceptsEnumOrdinal() throws Exception {
    int layoutResId = context.getResources().getIdentifier("ordinal_scrollbar", "layout",
        testPackageName);
    ViewGroup view = (ViewGroup) LayoutInflater.from(context).inflate(layoutResId, null);
    assertThat(view).isInstanceOf((Class<? extends ViewGroup>) RelativeLayout.class);
    ListView listView = (ListView)
        view.findViewById(org.robolectric.R.id.list_view_with_enum_scrollbar);
    assertThat(listView).isInstanceOf((Class<? extends ListView>) ListView.class);
  }

  /////////////////////////

  private Drawable drawable(int id) {
    Drawable drawable = context.getResources().getDrawable(id);
    drawable.setBounds(0, 0, drawable.getIntrinsicWidth(), drawable.getIntrinsicHeight());
    return drawable;
  }

  public static class ClickActivity extends Activity {
    public boolean clicked = false;

    @Override protected void onCreate(Bundle savedInstanceState) {
      super.onCreate(savedInstanceState);
      setContentView(R.layout.main);
    }

    public void onButtonClick(View v) {
      clicked = true;
    }
  }
}<|MERGE_RESOLUTION|>--- conflicted
+++ resolved
@@ -34,13 +34,8 @@
 import org.junit.Test;
 import org.junit.runner.RunWith;
 import org.robolectric.R;
-<<<<<<< HEAD
-import org.robolectric.Robolectric;
+import org.robolectric.RobolectricTestRunner;
 import org.robolectric.RuntimeEnvironment;
-import org.robolectric.TestRunners;
-=======
-import org.robolectric.RobolectricTestRunner;
->>>>>>> 1706fc09
 import org.robolectric.android.CustomStateView;
 import org.robolectric.android.CustomView;
 import org.robolectric.android.CustomView2;
@@ -49,21 +44,13 @@
 
 @RunWith(RobolectricTestRunner.class)
 public class ShadowLayoutInflaterTest {
-<<<<<<< HEAD
   private Context context;
+  private String testPackageName;
 
   @Before
   public void setUp() throws Exception {
     context = RuntimeEnvironment.application;
-=======
-  private Activity context;
-  private String testPackageName;
-
-  @Before
-  public void setUp() throws Exception {
-    context = buildActivity(Activity.class).create().get();
     testPackageName = context.getPackageName();
->>>>>>> 1706fc09
   }
 
   @Test
@@ -355,32 +342,19 @@
     Activity activity = buildActivity(Activity.class).create().start().resume().get();
 
     // Default screen orientation should be portrait.
-<<<<<<< HEAD
-    int layoutResId1 = activity.getResources().getIdentifier("multi_orientation", "layout", TEST_PACKAGE);
+    int layoutResId1 = activity.getResources().getIdentifier("multi_orientation", "layout",
+        testPackageName);
     ViewGroup view = (ViewGroup) LayoutInflater.from(activity).inflate(layoutResId1, null);
-    assertInstanceOf(LinearLayout.class, view);
-=======
-    int layoutResId1 = context.getResources().getIdentifier("multi_orientation", "layout",
-        testPackageName);
-    ViewGroup view = (ViewGroup) LayoutInflater.from(context).inflate(layoutResId1, null);
     assertThat(view).isInstanceOf((Class<? extends ViewGroup>) LinearLayout.class);
->>>>>>> 1706fc09
     assertEquals(view.getId(), R.id.portrait);
     assertSame(activity, view.getContext());
 
     // Confirm explicit "orientation = portrait" works.
-<<<<<<< HEAD
     activity.setRequestedOrientation(ActivityInfo.SCREEN_ORIENTATION_PORTRAIT);
-    int layoutResId = activity.getResources().getIdentifier("multi_orientation", "layout", TEST_PACKAGE);
+    int layoutResId = activity.getResources().getIdentifier("multi_orientation", "layout",
+        testPackageName);
     view = (ViewGroup) LayoutInflater.from(activity).inflate(layoutResId, null);
-    assertInstanceOf(LinearLayout.class, view);
-=======
-    context.setRequestedOrientation(ActivityInfo.SCREEN_ORIENTATION_PORTRAIT);
-    int layoutResId = context.getResources().getIdentifier("multi_orientation", "layout",
-        testPackageName);
-    view = (ViewGroup) LayoutInflater.from(context).inflate(layoutResId, null);
     assertThat(view).isInstanceOf((Class<? extends ViewGroup>) LinearLayout.class);
->>>>>>> 1706fc09
     assertEquals(view.getId(), R.id.portrait);
     assertSame(activity, view.getContext());
   }
@@ -391,16 +365,10 @@
     Activity activity = buildActivity(Activity.class).create().start().resume().get();
 
     // Confirm explicit "orientation = landscape" works.
-<<<<<<< HEAD
     activity.setRequestedOrientation(ActivityInfo.SCREEN_ORIENTATION_LANDSCAPE);
-    int layoutResId = activity.getResources().getIdentifier("multi_orientation", "layout", TEST_PACKAGE);
+    int layoutResId = activity.getResources().getIdentifier("multi_orientation", "layout",
+        testPackageName);
     ViewGroup view = (ViewGroup) LayoutInflater.from(activity).inflate(layoutResId, null);
-=======
-    context.setRequestedOrientation(ActivityInfo.SCREEN_ORIENTATION_LANDSCAPE);
-    int layoutResId = context.getResources().getIdentifier("multi_orientation", "layout",
-        testPackageName);
-    ViewGroup view = (ViewGroup) LayoutInflater.from(context).inflate(layoutResId, null);
->>>>>>> 1706fc09
     assertEquals(view.getId(), R.id.landscape);
     assertThat(view).isInstanceOf((Class<? extends ViewGroup>) LinearLayout.class);
   }
