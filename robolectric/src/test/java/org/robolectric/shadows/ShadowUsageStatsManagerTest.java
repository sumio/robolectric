package org.robolectric.shadows;

import static android.content.Context.USAGE_STATS_SERVICE;
import static android.os.Build.VERSION_CODES.LOLLIPOP;
import static com.google.common.truth.Truth.assertThat;
import static org.robolectric.Shadows.shadowOf;

import android.app.PendingIntent;
import android.app.usage.UsageEvents;
import android.app.usage.UsageEvents.Event;
import android.app.usage.UsageStatsManager;
import android.content.Intent;
import android.os.Build;
import com.google.common.collect.ImmutableList;
import java.util.List;
import java.util.concurrent.TimeUnit;
import org.junit.Before;
import org.junit.Test;
import org.junit.runner.RunWith;
import org.robolectric.RobolectricTestRunner;
import org.robolectric.RuntimeEnvironment;
import org.robolectric.annotation.Config;
import org.robolectric.shadows.ShadowUsageStatsManager.AppUsageObserver;

/** Test for {@link ShadowUsageStatsManager}. */
@RunWith(RobolectricTestRunner.class)
@Config(minSdk = LOLLIPOP)
public class ShadowUsageStatsManagerTest {

  private static final String TEST_PACKAGE_NAME1 = "com.company1.pkg1";
  private static final String TEST_PACKAGE_NAME2 = "com.company2.pkg2";

  private UsageStatsManager usageStatsManager;
  private ShadowUsageStatsManager shadowUsageStatsManager;

  @Before
  public void setUp() throws Exception {
    usageStatsManager =
        (UsageStatsManager) RuntimeEnvironment.application.getSystemService(USAGE_STATS_SERVICE);
    shadowUsageStatsManager = shadowOf(usageStatsManager);
  }

  @Test
  public void testQueryEvents_emptyEvents() throws Exception {
    UsageEvents events = usageStatsManager.queryEvents(1000L, 2000L);
    Event event = new Event();

    assertThat(events.hasNextEvent()).isFalse();
    assertThat(events.getNextEvent(event)).isFalse();
  }

  @Test
  public void testQueryEvents_appendEventData_shouldCombineWithPreviousData() throws Exception {
    shadowUsageStatsManager.addEvent(TEST_PACKAGE_NAME1, 500L, Event.MOVE_TO_FOREGROUND);
    shadowUsageStatsManager.addEvent(TEST_PACKAGE_NAME1, 1000L, Event.MOVE_TO_BACKGROUND);
    shadowUsageStatsManager.addEvent(TEST_PACKAGE_NAME2, 1500L, Event.MOVE_TO_FOREGROUND);
    shadowUsageStatsManager.addEvent(TEST_PACKAGE_NAME2, 2000L, Event.MOVE_TO_BACKGROUND);
    shadowUsageStatsManager.addEvent(TEST_PACKAGE_NAME1, 2500L, Event.MOVE_TO_FOREGROUND);

    UsageEvents events = usageStatsManager.queryEvents(1000L, 2000L);
    Event event = new Event();

    assertThat(events.hasNextEvent()).isTrue();
    assertThat(events.getNextEvent(event)).isTrue();
    assertThat(event.getPackageName()).isEqualTo(TEST_PACKAGE_NAME1);
    assertThat(event.getTimeStamp()).isEqualTo(1000L);
    assertThat(event.getEventType()).isEqualTo(Event.MOVE_TO_BACKGROUND);

    assertThat(events.hasNextEvent()).isTrue();
    assertThat(events.getNextEvent(event)).isTrue();
    assertThat(event.getPackageName()).isEqualTo(TEST_PACKAGE_NAME2);
    assertThat(event.getTimeStamp()).isEqualTo(1500L);
    assertThat(event.getEventType()).isEqualTo(Event.MOVE_TO_FOREGROUND);

    assertThat(events.hasNextEvent()).isFalse();
    assertThat(events.getNextEvent(event)).isFalse();
  }

<<<<<<< HEAD
  
  @Test
  @Config(minSdk = Build.VERSION_CODES.P)
  public void testGetAppStandbyBucket_withPackageName() throws Exception {
    shadowUsageStatsManager.setAppStandbyBucket("app1", UsageStatsManager.STANDBY_BUCKET_RARE);
    assertThat(shadowUsageStatsManager.getAppStandbyBucket("app1"))
        .isEqualTo(UsageStatsManager.STANDBY_BUCKET_RARE);

    assertThat(shadowUsageStatsManager.getAppStandbyBucket("app_unset"))
        .isEqualTo(UsageStatsManager.STANDBY_BUCKET_ACTIVE);
  }

  @Test
  @Config(minSdk = Build.VERSION_CODES.P)
  public void testGetAppStandbyBucket_currentApp() throws Exception {
    shadowUsageStatsManager.setCurrentAppStandbyBucket(UsageStatsManager.STANDBY_BUCKET_RARE);
    assertThat(shadowUsageStatsManager.getAppStandbyBucket())
        .isEqualTo(UsageStatsManager.STANDBY_BUCKET_RARE);
    ShadowUsageStatsManager.reset();
    assertThat(shadowUsageStatsManager.getAppStandbyBucket())
        .isEqualTo(UsageStatsManager.STANDBY_BUCKET_ACTIVE);
  }

  @Test
  @Config(minSdk = Build.VERSION_CODES.P)
  public void testRegisterAppUsageObserver_uniqueObserverIds_shouldAddBothObservers() {
    PendingIntent pendingIntent1 =
        PendingIntent.getBroadcast(RuntimeEnvironment.application, 0, new Intent("ACTION1"), 0);
    usageStatsManager.registerAppUsageObserver(
        12, new String[] {"com.package1", "com.package2"}, 123L, TimeUnit.MINUTES, pendingIntent1);
    PendingIntent pendingIntent2 =
        PendingIntent.getBroadcast(RuntimeEnvironment.application, 0, new Intent("ACTION2"), 0);
    usageStatsManager.registerAppUsageObserver(
        24, new String[] {"com.package3"}, 456L, TimeUnit.SECONDS, pendingIntent2);

    assertThat(shadowUsageStatsManager.getRegisteredAppUsageObservers())
        .containsExactly(
            new AppUsageObserver(
                12,
                ImmutableList.of("com.package1", "com.package2"),
                123L,
                TimeUnit.MINUTES,
                pendingIntent1),
            new AppUsageObserver(
                24, ImmutableList.of("com.package3"), 456L, TimeUnit.SECONDS, pendingIntent2));
  }

  @Test
  @Config(minSdk = Build.VERSION_CODES.P)
  public void testRegisterAppUsageObserver_duplicateObserverIds_shouldOverrideExistingObserver() {
    PendingIntent pendingIntent1 =
        PendingIntent.getBroadcast(RuntimeEnvironment.application, 0, new Intent("ACTION1"), 0);
    usageStatsManager.registerAppUsageObserver(
        12, new String[] {"com.package1", "com.package2"}, 123L, TimeUnit.MINUTES, pendingIntent1);
    PendingIntent pendingIntent2 =
        PendingIntent.getBroadcast(RuntimeEnvironment.application, 0, new Intent("ACTION2"), 0);
    usageStatsManager.registerAppUsageObserver(
        12, new String[] {"com.package3"}, 456L, TimeUnit.SECONDS, pendingIntent2);

    assertThat(shadowUsageStatsManager.getRegisteredAppUsageObservers())
        .containsExactly(
            new AppUsageObserver(
                12, ImmutableList.of("com.package3"), 456L, TimeUnit.SECONDS, pendingIntent2));
  }

  @Test
  @Config(minSdk = Build.VERSION_CODES.P)
  public void testUnregisterAppUsageObserver_existingObserverId_shouldRemoveObserver() {
    PendingIntent pendingIntent1 =
        PendingIntent.getBroadcast(RuntimeEnvironment.application, 0, new Intent("ACTION1"), 0);
    usageStatsManager.registerAppUsageObserver(
        12, new String[] {"com.package1", "com.package2"}, 123L, TimeUnit.MINUTES, pendingIntent1);
    PendingIntent pendingIntent2 =
        PendingIntent.getBroadcast(RuntimeEnvironment.application, 0, new Intent("ACTION2"), 0);
    usageStatsManager.registerAppUsageObserver(
        24, new String[] {"com.package3"}, 456L, TimeUnit.SECONDS, pendingIntent2);

    usageStatsManager.unregisterAppUsageObserver(12);

    assertThat(shadowUsageStatsManager.getRegisteredAppUsageObservers())
        .containsExactly(
            new AppUsageObserver(
                24, ImmutableList.of("com.package3"), 456L, TimeUnit.SECONDS, pendingIntent2));
  }

  @Test
  @Config(minSdk = Build.VERSION_CODES.P)
  public void testUnregisterAppUsageObserver_nonExistentObserverId_shouldBeNoOp() {
    PendingIntent pendingIntent1 =
        PendingIntent.getBroadcast(RuntimeEnvironment.application, 0, new Intent("ACTION1"), 0);
    usageStatsManager.registerAppUsageObserver(
        12, new String[] {"com.package1", "com.package2"}, 123L, TimeUnit.MINUTES, pendingIntent1);
    PendingIntent pendingIntent2 =
        PendingIntent.getBroadcast(RuntimeEnvironment.application, 0, new Intent("ACTION2"), 0);
    usageStatsManager.registerAppUsageObserver(
        24, new String[] {"com.package3"}, 456L, TimeUnit.SECONDS, pendingIntent2);

    usageStatsManager.unregisterAppUsageObserver(36);

    assertThat(shadowUsageStatsManager.getRegisteredAppUsageObservers())
        .containsExactly(
            new AppUsageObserver(
                12,
                ImmutableList.of("com.package1", "com.package2"),
                123L,
                TimeUnit.MINUTES,
                pendingIntent1),
            new AppUsageObserver(
                24, ImmutableList.of("com.package3"), 456L, TimeUnit.SECONDS, pendingIntent2));
  }

  @Test
  @Config(minSdk = Build.VERSION_CODES.P)
  public void testTriggerRegisteredAppUsageObserver_shouldSendIntentAndRemoveObserver() {
    PendingIntent pendingIntent1 =
        PendingIntent.getBroadcast(RuntimeEnvironment.application, 0, new Intent("ACTION1"), 0);
    usageStatsManager.registerAppUsageObserver(
        12, new String[] {"com.package1", "com.package2"}, 123L, TimeUnit.MINUTES, pendingIntent1);
    PendingIntent pendingIntent2 =
        PendingIntent.getBroadcast(RuntimeEnvironment.application, 0, new Intent("ACTION2"), 0);
    usageStatsManager.registerAppUsageObserver(
        24, new String[] {"com.package3"}, 456L, TimeUnit.SECONDS, pendingIntent2);

    shadowUsageStatsManager.triggerRegisteredAppUsageObserver(24, 500000L);

    List<Intent> broadcastIntents = ShadowApplication.getInstance().getBroadcastIntents();
    assertThat(broadcastIntents).hasSize(1);
    Intent broadcastIntent = broadcastIntents.get(0);
    assertThat(broadcastIntent.getAction()).isEqualTo("ACTION2");
    assertThat(broadcastIntent.getIntExtra(UsageStatsManager.EXTRA_OBSERVER_ID, 0)).isEqualTo(24);
    assertThat(broadcastIntent.getLongExtra(UsageStatsManager.EXTRA_TIME_LIMIT, 0))
        .isEqualTo(456000L);
    assertThat(broadcastIntent.getLongExtra(UsageStatsManager.EXTRA_TIME_USED, 0))
        .isEqualTo(500000L);
    assertThat(shadowUsageStatsManager.getRegisteredAppUsageObservers())
        .containsExactly(
            new AppUsageObserver(
                12,
                ImmutableList.of("com.package1", "com.package2"),
                123L,
                TimeUnit.MINUTES,
                pendingIntent1));
  }
  
=======
>>>>>>> 64d631df
}<|MERGE_RESOLUTION|>--- conflicted
+++ resolved
@@ -76,7 +76,7 @@
     assertThat(events.getNextEvent(event)).isFalse();
   }
 
-<<<<<<< HEAD
+
   
   @Test
   @Config(minSdk = Build.VERSION_CODES.P)
@@ -220,7 +220,4 @@
                 TimeUnit.MINUTES,
                 pendingIntent1));
   }
-  
-=======
->>>>>>> 64d631df
 }