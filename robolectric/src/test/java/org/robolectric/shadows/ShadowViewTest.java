package org.robolectric.shadows;

import static android.os.Build.VERSION_CODES.JELLY_BEAN_MR2;
import static android.os.Build.VERSION_CODES.LOLLIPOP;
import static org.assertj.core.api.Assertions.assertThat;
import static org.junit.Assert.assertEquals;
import static org.junit.Assert.assertFalse;
import static org.junit.Assert.assertNotNull;
import static org.junit.Assert.assertNotSame;
import static org.junit.Assert.assertTrue;
import static org.mockito.Mockito.mock;
import static org.mockito.Mockito.verify;
import static org.mockito.Mockito.verifyZeroInteractions;
import static org.robolectric.Robolectric.buildActivity;
import static org.robolectric.Shadows.shadowOf;

import android.app.Activity;
import android.content.Context;
import android.graphics.BitmapFactory;
import android.graphics.Point;
import android.graphics.Rect;
import android.graphics.drawable.BitmapDrawable;
import android.graphics.drawable.ColorDrawable;
import android.graphics.drawable.Drawable;
import android.os.Bundle;
import android.util.AttributeSet;
import android.view.ContextMenu;
import android.view.HapticFeedbackConstants;
import android.view.MotionEvent;
import android.view.View;
import android.view.View.MeasureSpec;
import android.view.View.OnClickListener;
import android.view.View.OnLongClickListener;
import android.view.ViewGroup;
import android.view.ViewParent;
import android.view.ViewTreeObserver;
import android.view.WindowId;
import android.view.WindowManager;
import android.view.animation.AlphaAnimation;
import android.view.animation.Animation;
import android.widget.FrameLayout;
import android.widget.LinearLayout;
import java.util.ArrayList;
import java.util.List;
import java.util.concurrent.atomic.AtomicBoolean;
import org.junit.Before;
import org.junit.Test;
import org.junit.runner.RunWith;
import org.robolectric.R;
import org.robolectric.Robolectric;
import org.robolectric.RobolectricTestRunner;
import org.robolectric.RuntimeEnvironment;
import org.robolectric.android.DeviceConfig;
import org.robolectric.android.controller.ActivityController;
import org.robolectric.annotation.AccessibilityChecks;
import org.robolectric.annotation.Config;
import org.robolectric.util.ReflectionHelpers;
import org.robolectric.util.TestRunnable;

@RunWith(RobolectricTestRunner.class)
public class ShadowViewTest {
  private View view;
  private List<String> transcript;

  @Before
  public void setUp() throws Exception {
    transcript = new ArrayList<>();
    view = new View(RuntimeEnvironment.application);
  }

  @Test
  public void testHasNullLayoutParamsUntilAddedToParent() throws Exception {
    assertThat(view.getLayoutParams()).isNull();
    new LinearLayout(RuntimeEnvironment.application).addView(view);
    assertThat(view.getLayoutParams()).isNotNull();
  }

  @Test
  public void layout_shouldAffectWidthAndHeight() throws Exception {
    assertThat(view.getWidth()).isEqualTo(0);
    assertThat(view.getHeight()).isEqualTo(0);

    view.layout(100, 200, 303, 404);
    assertThat(view.getWidth()).isEqualTo(303 - 100);
    assertThat(view.getHeight()).isEqualTo(404 - 200);
  }

  @Test
  public void measuredDimensions() throws Exception {
    View view1 = new View(RuntimeEnvironment.application) {
      {
        setMeasuredDimension(123, 456);
      }
    };
    assertThat(view1.getMeasuredWidth()).isEqualTo(123);
    assertThat(view1.getMeasuredHeight()).isEqualTo(456);
  }

  @Test
  public void layout_shouldCallOnLayoutOnlyIfChanged() throws Exception {
    View view1 = new View(RuntimeEnvironment.application) {
      @Override
      protected void onLayout(boolean changed, int left, int top, int right, int bottom) {
        transcript.add("onLayout " + changed + " " + left + " " + top + " " + right + " " + bottom);
      }
    };
    view1.layout(0, 0, 0, 0);
    assertThat(transcript).isEmpty();
    view1.layout(1, 2, 3, 4);
    assertThat(transcript).containsExactly("onLayout true 1 2 3 4");
    transcript.clear();
    view1.layout(1, 2, 3, 4);
    assertThat(transcript).isEmpty();
  }

  @Test
  public void shouldFocus() throws Exception {
    final List<String> transcript = new ArrayList<>();

    view.setOnFocusChangeListener(new View.OnFocusChangeListener() {
      @Override
      public void onFocusChange(View v, boolean hasFocus) {
        transcript.add(hasFocus ? "Gained focus" : "Lost focus");
      }
    });

    assertFalse(view.isFocused());
    assertFalse(view.hasFocus());
    assertThat(transcript).isEmpty();

    view.requestFocus();
    assertFalse(view.isFocused());
    assertFalse(view.hasFocus());
    assertThat(transcript).isEmpty();

    view.setFocusable(true);
    view.requestFocus();
    assertTrue(view.isFocused());
    assertTrue(view.hasFocus());
    assertThat(transcript).containsExactly("Gained focus");
    transcript.clear();

    shadowOf(view).setMyParent(new LinearLayout(RuntimeEnvironment.application)); // we can never lose focus unless a parent can take it

    view.clearFocus();
    assertFalse(view.isFocused());
    assertFalse(view.hasFocus());
    assertThat(transcript).containsExactly("Lost focus");
  }

  @Test
  public void shouldNotBeFocusableByDefault() throws Exception {
    assertFalse(view.isFocusable());

    view.setFocusable(true);
    assertTrue(view.isFocusable());
  }

  @Test
  public void shouldKnowIfThisOrAncestorsAreVisible() throws Exception {
    assertThat(view.isShown()).describedAs("view isn't considered shown unless it has a view root").isFalse();
    shadowOf(view).setMyParent(ReflectionHelpers.createNullProxy(ViewParent.class));
    assertThat(view.isShown()).isTrue();
    shadowOf(view).setMyParent(null);

    ViewGroup parent = new LinearLayout(RuntimeEnvironment.application);
    parent.addView(view);

    ViewGroup grandParent = new LinearLayout(RuntimeEnvironment.application);
    grandParent.addView(parent);

    grandParent.setVisibility(View.GONE);

    assertFalse(view.isShown());
  }

  @Test
  public void shouldInflateMergeRootedLayoutAndNotCreateReferentialLoops() throws Exception {
    LinearLayout root = new LinearLayout(RuntimeEnvironment.application);
    LinearLayout.inflate(RuntimeEnvironment.application, R.layout.inner_merge, root);
    for (int i = 0; i < root.getChildCount(); i++) {
      View child = root.getChildAt(i);
      assertNotSame(root, child);
    }
  }

  @Test
  public void performLongClick_shouldClickOnView() throws Exception {
    OnLongClickListener clickListener = mock(OnLongClickListener.class);
    shadowOf(view).setMyParent(ReflectionHelpers.createNullProxy(ViewParent.class));
    view.setOnLongClickListener(clickListener);
    view.performLongClick();

    verify(clickListener).onLongClick(view);
  }

  @Test
  public void checkedClick_shouldClickOnView() throws Exception {
    OnClickListener clickListener = mock(OnClickListener.class);
    shadowOf(view).setMyParent(ReflectionHelpers.createNullProxy(ViewParent.class));
    view.setOnClickListener(clickListener);
    shadowOf(view).checkedPerformClick();

    verify(clickListener).onClick(view);
  }

  @Test(expected = RuntimeException.class)
  public void checkedClick_shouldThrowIfViewIsNotVisible() throws Exception {
    ViewGroup grandParent = new LinearLayout(RuntimeEnvironment.application);
    ViewGroup parent = new LinearLayout(RuntimeEnvironment.application);
    grandParent.addView(parent);
    parent.addView(view);
    grandParent.setVisibility(View.GONE);

    shadowOf(view).checkedPerformClick();
  }

  @Test(expected = RuntimeException.class)
  public void checkedClick_shouldThrowIfViewIsDisabled() throws Exception {
    view.setEnabled(false);
    shadowOf(view).checkedPerformClick();
  }

  /* 
   * This test will throw an exception because the accessibility checks depend on the  Android
   * Support Library. If the support library is included at some point, a single test from
   * AccessibilityUtilTest could be moved here to make sure the accessibility checking is run.
   */
  @Test(expected = RuntimeException.class)
  @AccessibilityChecks
  public void checkedClick_withA11yChecksAnnotation_shouldThrow() throws Exception {
    shadowOf(view).checkedPerformClick();
  }

  @Test
  public void getBackground_shouldReturnNullIfNoBackgroundHasBeenSet() throws Exception {
    assertThat(view.getBackground()).isNull();
  }

  @Test
  public void shouldSetBackgroundColor() {
    int red = 0xffff0000;
    view.setBackgroundColor(red);
    assertThat((ColorDrawable) view.getBackground()).isEqualTo(new ColorDrawable(red));
  }

  @Test
  public void shouldSetBackgroundResource() throws Exception {
    view.setBackgroundResource(R.drawable.an_image);
    assertThat(view.getBackground()).isEqualTo(view.getResources().getDrawable(R.drawable.an_image));
    assertThat(shadowOf(view).getBackgroundResourceId()).isEqualTo(R.drawable.an_image);
  }

  @Test
  public void shouldClearBackgroundResource() throws Exception {
    view.setBackgroundResource(R.drawable.an_image);
    view.setBackgroundResource(0);
    assertThat(view.getBackground()).isEqualTo(null);
    assertThat(shadowOf(view).getBackgroundResourceId()).isEqualTo(-1);
  }

  @Test
  public void shouldRecordBackgroundColor() {
    int[] colors = {R.color.black, R.color.clear, R.color.white};

    for (int color : colors) {
      view.setBackgroundColor(color);
      assertThat(shadowOf(view).getBackgroundColor()).isEqualTo(color);
    }
  }

  @Test
  public void shouldRecordBackgroundDrawable() {
    Drawable drawable = new BitmapDrawable(BitmapFactory.decodeFile("some/fake/file"));
    view.setBackgroundDrawable(drawable);
    assertThat(view.getBackground()).isSameAs(drawable);
    assertThat(ShadowView.visualize(view)).isEqualTo("background:\nBitmap for file:some/fake/file");
  }

  @Test
  public void shouldPostActionsToTheMessageQueue() throws Exception {
    ShadowLooper.pauseMainLooper();

    TestRunnable runnable = new TestRunnable();
    view.post(runnable);
    assertFalse(runnable.wasRun);

    ShadowLooper.unPauseMainLooper();
    assertTrue(runnable.wasRun);
  }

  @Test
  public void shouldPostInvalidateDelayed() throws Exception {
    ShadowLooper.pauseMainLooper();

    view.postInvalidateDelayed(100);
    ShadowView shadowView = shadowOf(view);
    assertFalse(shadowView.wasInvalidated());

    ShadowLooper.runUiThreadTasksIncludingDelayedTasks();
    assertTrue(shadowView.wasInvalidated());
  }

  @Test
  public void shouldPostActionsToTheMessageQueueWithDelay() throws Exception {
    ShadowLooper.pauseMainLooper();

    TestRunnable runnable = new TestRunnable();
    view.postDelayed(runnable, 1);
    assertFalse(runnable.wasRun);

    Robolectric.getForegroundThreadScheduler().advanceBy(1);
    assertTrue(runnable.wasRun);
  }

  @Test
  public void shouldRemovePostedCallbacksFromMessageQueue() throws Exception {
    TestRunnable runnable = new TestRunnable();
    view.postDelayed(runnable, 1);

    view.removeCallbacks(runnable);

    Robolectric.getForegroundThreadScheduler().advanceBy(1);
    assertThat(runnable.wasRun).isFalse();
  }

  @Test
  public void shouldSupportAllConstructors() throws Exception {
    new View(RuntimeEnvironment.application);
    new View(RuntimeEnvironment.application, null);
    new View(RuntimeEnvironment.application, null, 0);
  }

  @Test
  public void shouldRememberIsPressed() {
    view.setPressed(true);
    assertTrue(view.isPressed());
    view.setPressed(false);
    assertFalse(view.isPressed());
  }

  @Test
  public void shouldAddOnClickListenerFromAttribute() throws Exception {
    AttributeSet attrs = Robolectric.buildAttributeSet()
        .addAttribute(android.R.attr.onClick, "clickMe")
        .build()
        ;

    view = new View(RuntimeEnvironment.application, attrs);
    assertNotNull(shadowOf(view).getOnClickListener());
  }

  @Test
  public void shouldCallOnClickWithAttribute() throws Exception {
    MyActivity myActivity = buildActivity(MyActivity.class).create().get();

    AttributeSet attrs = Robolectric.buildAttributeSet()
        .addAttribute(android.R.attr.onClick, "clickMe")
        .build();

    view = new View(myActivity, attrs);
    view.performClick();
    assertTrue("Should have been called", myActivity.called);
  }

  @Test(expected = RuntimeException.class)
  public void shouldThrowExceptionWithBadMethodName() throws Exception {
    MyActivity myActivity = buildActivity(MyActivity.class).create().get();

    AttributeSet attrs = Robolectric.buildAttributeSet()
        .addAttribute(android.R.attr.onClick, "clickYou")
        .build();

    view = new View(myActivity, attrs);
    view.performClick();
  }

  @Test
  public void shouldSetAnimation() throws Exception {
    Animation anim = new TestAnimation();
    view.setAnimation(anim);
    assertThat(view.getAnimation()).isSameAs(anim);
  }

  @Test
  public void shouldFindViewWithTag() {
    view.setTag("tagged");
    assertThat((View) view.findViewWithTag("tagged")).isSameAs(view);
  }

  @Test
  public void scrollTo_shouldStoreTheScrolledCoordinates() throws Exception {
    view.scrollTo(1, 2);
    assertThat(shadowOf(view).scrollToCoordinates).isEqualTo(new Point(1, 2));
  }

  @Test
  public void shouldScrollTo() throws Exception {
    view.scrollTo(7, 6);

    assertEquals(7, view.getScrollX());
    assertEquals(6, view.getScrollY());
  }

  @Test
  public void shouldGetScrollXAndY() {
    assertEquals(0, view.getScrollX());
    assertEquals(0, view.getScrollY());
  }

  @Test
  public void getViewTreeObserver_shouldReturnTheSameObserverFromMultipleCalls() throws Exception {
    ViewTreeObserver observer = view.getViewTreeObserver();
    assertThat(observer).isInstanceOf(ViewTreeObserver.class);
    assertThat(view.getViewTreeObserver()).isSameAs(observer);
  }

  @Test
  public void dispatchTouchEvent_sendsMotionEventToOnTouchEvent() throws Exception {
    TouchableView touchableView = new TouchableView(RuntimeEnvironment.application);
    MotionEvent event = MotionEvent.obtain(0L, 0L, MotionEvent.ACTION_DOWN, 12f, 34f, 0);
    touchableView.dispatchTouchEvent(event);
    assertThat(touchableView.event).isSameAs(event);
    view.dispatchTouchEvent(event);
    assertThat(shadowOf(view).getLastTouchEvent()).isSameAs(event);
  }

  @Test
  public void dispatchTouchEvent_listensToFalseFromListener() throws Exception {
    final AtomicBoolean called = new AtomicBoolean(false);
    view.setOnTouchListener(new View.OnTouchListener() {
      @Override
      public boolean onTouch(View view, MotionEvent motionEvent) {
        called.set(true); return false;
      }
    });
    MotionEvent event = MotionEvent.obtain(0L, 0L, MotionEvent.ACTION_DOWN, 12f, 34f, 0);
    view.dispatchTouchEvent(event);
    assertThat(shadowOf(view).getLastTouchEvent()).isSameAs(event);
    assertThat(called.get()).isTrue();
  }

  @Test
  public void test_nextFocusDownId() throws Exception {
    assertEquals(View.NO_ID, view.getNextFocusDownId());

    view.setNextFocusDownId(R.id.icon);
    assertEquals(R.id.icon, view.getNextFocusDownId());
  }

  @Test
  public void startAnimation() {
    TestView view = new TestView(buildActivity(Activity.class).create().get());
    AlphaAnimation animation = new AlphaAnimation(0, 1);

    Animation.AnimationListener listener = mock(Animation.AnimationListener.class);
    animation.setAnimationListener(listener);
    view.startAnimation(animation);

    verify(listener).onAnimationStart(animation);
    verify(listener).onAnimationEnd(animation);
  }

  @Test
  public void setAnimation() {
    TestView view = new TestView(buildActivity(Activity.class).create().get());
    AlphaAnimation animation = new AlphaAnimation(0, 1);

    Animation.AnimationListener listener = mock(Animation.AnimationListener.class);
    animation.setAnimationListener(listener);
    animation.setStartTime(1000);
    view.setAnimation(animation);

    verifyZeroInteractions(listener);

    Robolectric.getForegroundThreadScheduler().advanceToNextPostedRunnable();

    verify(listener).onAnimationStart(animation);
    verify(listener).onAnimationEnd(animation);
  }

  @Test
  public void setNullAnimation() {
    TestView view = new TestView(buildActivity(Activity.class).create().get());
    view.setAnimation(null);
    assertThat(view.getAnimation()).isNull();
  }

  @Test
  public void test_measuredDimension() {
    // View does not provide its own onMeasure implementation
    TestView view1 = new TestView(buildActivity(Activity.class).create().get());

    assertThat(view1.getHeight()).isEqualTo(0);
    assertThat(view1.getWidth()).isEqualTo(0);
    assertThat(view1.getMeasuredHeight()).isEqualTo(0);
    assertThat(view1.getMeasuredWidth()).isEqualTo(0);

    view1.measure(MeasureSpec.makeMeasureSpec(150, MeasureSpec.AT_MOST),
        MeasureSpec.makeMeasureSpec(300, MeasureSpec.AT_MOST));

    assertThat(view1.getHeight()).isEqualTo(0);
    assertThat(view1.getWidth()).isEqualTo(0);
    assertThat(view1.getMeasuredHeight()).isEqualTo(300);
    assertThat(view1.getMeasuredWidth()).isEqualTo(150);
  }

  @Test
  public void test_measuredDimensionCustomView() {
    // View provides its own onMeasure implementation
    TestView2 view2 = new TestView2(buildActivity(Activity.class).create().get(), 300, 100);

    assertThat(view2.getWidth()).isEqualTo(0);
    assertThat(view2.getHeight()).isEqualTo(0);
    assertThat(view2.getMeasuredWidth()).isEqualTo(0);
    assertThat(view2.getMeasuredHeight()).isEqualTo(0);

    view2.measure(MeasureSpec.makeMeasureSpec(200, MeasureSpec.AT_MOST),
    MeasureSpec.makeMeasureSpec(50, MeasureSpec.AT_MOST));

    assertThat(view2.getWidth()).isEqualTo(0);
    assertThat(view2.getHeight()).isEqualTo(0);
    assertThat(view2.getMeasuredWidth()).isEqualTo(300);
    assertThat(view2.getMeasuredHeight()).isEqualTo(100);
  }

  @Test
  public void shouldGetAndSetTranslations() throws Exception {
    view = new TestView(buildActivity(Activity.class).create().get());
    view.setTranslationX(8.9f);
    view.setTranslationY(4.6f);

    assertThat(view.getTranslationX()).isEqualTo(8.9f);
    assertThat(view.getTranslationY()).isEqualTo(4.6f);
  }

  @Test
  public void shouldGetAndSetAlpha() throws Exception {
    view = new TestView(buildActivity(Activity.class).create().get());
    view.setAlpha(9.1f);

    assertThat(view.getAlpha()).isEqualTo(9.1f);
  }

  @Test
  public void itKnowsIfTheViewIsShown() {
    shadowOf(view).setMyParent(ReflectionHelpers.createNullProxy(ViewParent.class)); // a view is only considered visible if it is added to a view root
    view.setVisibility(View.VISIBLE);
    assertThat(view.isShown()).isTrue();
  }

  @Test
  public void itKnowsIfTheViewIsNotShown() {
    view.setVisibility(View.GONE);
    assertThat(view.isShown()).isFalse();

    view.setVisibility(View.INVISIBLE);
    assertThat(view.isShown()).isFalse();
  }

  @Test
  public void shouldTrackRequestLayoutCalls() throws Exception {
    assertThat(shadowOf(view).didRequestLayout()).isFalse();
    view.requestLayout();
    assertThat(shadowOf(view).didRequestLayout()).isTrue();
    shadowOf(view).setDidRequestLayout(false);
    assertThat(shadowOf(view).didRequestLayout()).isFalse();
  }

  @Test
  public void shouldClickAndNotClick() throws Exception {
    assertThat(view.isClickable()).isFalse();
    view.setClickable(true);
    assertThat(view.isClickable()).isTrue();
    view.setClickable(false);
    assertThat(view.isClickable()).isFalse();
    view.setOnClickListener(new OnClickListener() {
      @Override
      public void onClick(View v) {
        ;
      }
    });
    assertThat(view.isClickable()).isTrue();
  }

  @Test
  public void shouldLongClickAndNotLongClick() throws Exception {
    assertThat(view.isLongClickable()).isFalse();
    view.setLongClickable(true);
    assertThat(view.isLongClickable()).isTrue();
    view.setLongClickable(false);
    assertThat(view.isLongClickable()).isFalse();
    view.setOnLongClickListener(new OnLongClickListener() {
      @Override
      public boolean onLongClick(View v) {
        return false;
      }
    });
    assertThat(view.isLongClickable()).isTrue();
  }

  @Test
  public void rotationX() {
    view.setRotationX(10f);
    assertThat(view.getRotationX()).isEqualTo(10f);
  }

  @Test
  public void rotationY() {
    view.setRotationY(20f);
    assertThat(view.getRotationY()).isEqualTo(20f);
  }

  @Test
  public void rotation() {
    view.setRotation(30f);
    assertThat(view.getRotation()).isEqualTo(30f);
  }

  @Test
  @Config(minSdk = LOLLIPOP)
  public void cameraDistance() {
    view.setCameraDistance(100f);
    assertThat(view.getCameraDistance()).isEqualTo(100f);
  }

  @Test
  public void scaleX() {
    assertThat(view.getScaleX()).isEqualTo(1f);
    view.setScaleX(0.5f);
    assertThat(view.getScaleX()).isEqualTo(0.5f);
  }

  @Test
  public void scaleY() {
    assertThat(view.getScaleY()).isEqualTo(1f);
    view.setScaleY(0.5f);
    assertThat(view.getScaleY()).isEqualTo(0.5f);
  }

  @Test
  public void pivotX() {
    view.setPivotX(10f);
    assertThat(view.getPivotX()).isEqualTo(10f);
  }

  @Test
  public void pivotY() {
    view.setPivotY(10f);
    assertThat(view.getPivotY()).isEqualTo(10f);
  }

  @Test
  @Config(minSdk = LOLLIPOP)
  public void elevation() {
    view.setElevation(10f);
    assertThat(view.getElevation()).isEqualTo(10f);
  }

  @Test
  public void translationX() {
    view.setTranslationX(10f);
    assertThat(view.getTranslationX()).isEqualTo(10f);
  }

  @Test
  public void translationY() {
    view.setTranslationY(10f);
    assertThat(view.getTranslationY()).isEqualTo(10f);
  }

  @Test
  @Config(minSdk = LOLLIPOP)
  public void translationZ() {
    view.setTranslationZ(10f);
    assertThat(view.getTranslationZ()).isEqualTo(10f);
  }

  @Test
  @Config(minSdk = LOLLIPOP)
  public void clipToOutline() {
    view.setClipToOutline(true);
    assertThat(view.getClipToOutline()).isTrue();
  }

  @Test
  public void performHapticFeedback_shouldSetLastPerformedHapticFeedback() throws Exception {
    assertThat(shadowOf(view).lastHapticFeedbackPerformed()).isEqualTo(-1);
    view.performHapticFeedback(HapticFeedbackConstants.LONG_PRESS);
    assertThat(shadowOf(view).lastHapticFeedbackPerformed()).isEqualTo(HapticFeedbackConstants.LONG_PRESS);
  }

  @Test
  public void canAssertThatSuperDotOnLayoutWasCalledFromViewSubclasses() throws Exception {
    TestView2 view = new TestView2(buildActivity(Activity.class).create().get(), 1111, 1112);
    assertThat(shadowOf(view).onLayoutWasCalled()).isFalse();
    view.onLayout(true, 1, 2, 3, 4);
    assertThat(shadowOf(view).onLayoutWasCalled()).isTrue();
  }

  @Test
  public void setScrolls_canBeAskedFor() throws Exception {
    view.setScrollX(234);
    view.setScrollY(544);
    assertThat(view.getScrollX()).isEqualTo(234);
    assertThat(view.getScrollY()).isEqualTo(544);
  }

  @Test
  public void setScrolls_firesOnScrollChanged() throws Exception {
    TestView testView = new TestView(buildActivity(Activity.class).create().get());
    testView.setScrollX(122);
    testView.setScrollY(150);
    testView.setScrollX(453);
    assertThat(testView.oldl).isEqualTo(122);
    testView.setScrollY(54);
    assertThat(testView.l).isEqualTo(453);
    assertThat(testView.t).isEqualTo(54);
    assertThat(testView.oldt).isEqualTo(150);
  }

  private static class TestAnimation extends Animation {
  }

  private static class TouchableView extends View {
    MotionEvent event;

    public TouchableView(Context context) {
      super(context);
    }

    @Override
    public boolean onTouchEvent(MotionEvent event) {
      this.event = event;
      return false;
    }
  }

  public static class TestView extends View {
    boolean onAnimationEndWasCalled;
    private int l;
    private int t;
    private int oldl;
    private int oldt;

    public TestView(Context context) {
      super(context);
    }

    @Override
    protected void onAnimationEnd() {
      super.onAnimationEnd();
      onAnimationEndWasCalled = true;
    }

    @Override
    public void onScrollChanged(int l, int t, int oldl, int oldt) {
      this.l = l;
      this.t = t;
      this.oldl = oldl;
      this.oldt = oldt;
    }
  }

  private static class TestView2 extends View {

    private int minWidth;
    private int minHeight;

    public TestView2(Context context, int minWidth, int minHeight) {
      super(context);
      this.minWidth = minWidth;
      this.minHeight = minHeight;
    }

    @Override
    public void onLayout(boolean changed, int l, int t, int r, int b) {
      super.onLayout(changed, l, t, r, b);
    }

    @Override protected void onMeasure(int widthMeasureSpec, int heightMeasureSpec) {
      setMeasuredDimension(minWidth, minHeight);
    }
  }

  @Test
  public void shouldCallOnAttachedToAndDetachedFromWindow() throws Exception {
    MyView parent = new MyView("parent", transcript);
    parent.addView(new MyView("child", transcript));
    assertThat(transcript).isEmpty();

    Activity activity = Robolectric.buildActivity(ContentViewActivity.class).create().get();
    activity.getWindowManager().addView(parent, new WindowManager.LayoutParams(100, 100));
    assertThat(transcript).containsExactly("parent attached", "child attached");
    transcript.clear();

    parent.addView(new MyView("another child", transcript));
    assertThat(transcript).containsExactly("another child attached");
    transcript.clear();

    MyView temporaryChild = new MyView("temporary child", transcript);
    parent.addView(temporaryChild);
    assertThat(transcript).containsExactly("temporary child attached");
    transcript.clear();
    assertTrue(shadowOf(temporaryChild).isAttachedToWindow());

    parent.removeView(temporaryChild);
    assertThat(transcript).containsExactly("temporary child detached");
    assertFalse(shadowOf(temporaryChild).isAttachedToWindow());
  }

  @Test @Config(minSdk = JELLY_BEAN_MR2)
  public void getWindowId_shouldReturnValidObjectWhenAttached() throws Exception {
    MyView parent = new MyView("parent", transcript);
    MyView child = new MyView("child", transcript);
    parent.addView(child);

    assertThat(parent.getWindowId()).isNull();
    assertThat(child.getWindowId()).isNull();

    Activity activity = Robolectric.buildActivity(ContentViewActivity.class).create().get();
    activity.getWindowManager().addView(parent, new WindowManager.LayoutParams(100, 100));

    WindowId windowId = parent.getWindowId();
    assertThat(windowId).isNotNull();
    assertThat(child.getWindowId()).isSameAs(windowId);
    assertThat(child.getWindowId()).isEqualTo(windowId); // equals must work!

    MyView anotherChild = new MyView("another child", transcript);
    parent.addView(anotherChild);
    assertThat(anotherChild.getWindowId()).isEqualTo(windowId);

    parent.removeView(anotherChild);
    assertThat(anotherChild.getWindowId()).isNull();
  }

  // todo looks like this is flaky...
  @Test
  public void removeAllViews_shouldCallOnAttachedToAndDetachedFromWindow() throws Exception {
    MyView parent = new MyView("parent", transcript);
    Activity activity = Robolectric.buildActivity(ContentViewActivity.class).create().get();
    activity.getWindowManager().addView(parent, new WindowManager.LayoutParams(100, 100));

    parent.addView(new MyView("child", transcript));
    parent.addView(new MyView("another child", transcript));
    ShadowLooper.runUiThreadTasks();
    transcript.clear();
    parent.removeAllViews();
    ShadowLooper.runUiThreadTasks();
    assertThat(transcript).containsExactly("another child detached", "child detached");
  }

  @Test
  public void capturesOnSystemUiVisibilityChangeListener() throws Exception {
    TestView testView = new TestView(buildActivity(Activity.class).create().get());
    View.OnSystemUiVisibilityChangeListener changeListener = new View.OnSystemUiVisibilityChangeListener() {
      @Override
      public void onSystemUiVisibilityChange(int i) { }
    };
    testView.setOnSystemUiVisibilityChangeListener(changeListener);

    assertThat(changeListener).isEqualTo(shadowOf(testView).getOnSystemUiVisibilityChangeListener());
  }

  @Test
  public void capturesOnCreateContextMenuListener() throws Exception {
    TestView testView = new TestView(buildActivity(Activity.class).create().get());
    assertThat(shadowOf(testView).getOnCreateContextMenuListener()).isNull();

    View.OnCreateContextMenuListener createListener = new View.OnCreateContextMenuListener() {
      @Override
      public void onCreateContextMenu(ContextMenu contextMenu, View view, ContextMenu.ContextMenuInfo contextMenuInfo) {}
    };

    testView.setOnCreateContextMenuListener(createListener);
    assertThat(shadowOf(testView).getOnCreateContextMenuListener()).isEqualTo(createListener);

    testView.setOnCreateContextMenuListener(null);
    assertThat(shadowOf(testView).getOnCreateContextMenuListener()).isNull();
  }

  @Test
  public void setsGlobalVisibleRect() {
    Rect globalVisibleRect = new Rect();
    shadowOf(view).setGlobalVisibleRect(new Rect());
    assertThat(view.getGlobalVisibleRect(globalVisibleRect))
        .isFalse();
    assertThat(globalVisibleRect.isEmpty())
        .isTrue();
    assertThat(view.getGlobalVisibleRect(globalVisibleRect, new Point(1, 1)))
        .isFalse();
    assertThat(globalVisibleRect.isEmpty())
        .isTrue();

    shadowOf(view).setGlobalVisibleRect(new Rect(1, 2, 3, 4));
    assertThat(view.getGlobalVisibleRect(globalVisibleRect))
        .isTrue();
    assertThat(globalVisibleRect)
        .isEqualTo(new Rect(1, 2, 3, 4));
    assertThat(view.getGlobalVisibleRect(globalVisibleRect, new Point(1, 1)))
        .isTrue();
    assertThat(globalVisibleRect)
        .isEqualTo(new Rect(0, 1, 2, 3));
  }

  @Test
  public void usesDefaultGlobalVisibleRect() {
    final ActivityController<Activity> activityController = Robolectric.buildActivity(Activity.class);
    final Activity activity = activityController.get();
    activity.setContentView(view, new ViewGroup.LayoutParams(ViewGroup.LayoutParams.MATCH_PARENT,
            ViewGroup.LayoutParams.MATCH_PARENT));
    activityController.setup();

    Rect globalVisibleRect = new Rect();
<<<<<<< HEAD
    assertThat(view.getGlobalVisibleRect(globalVisibleRect)).isTrue();
    assertThat(globalVisibleRect.right).isEqualTo(480);
    assertThat(globalVisibleRect.bottom).isEqualTo(800);
=======
    assertThat(view.getGlobalVisibleRect(globalVisibleRect))
        .isTrue();
    assertThat(globalVisibleRect)
        .isEqualTo(new Rect(0, 25,
            DeviceConfig.DEFAULT_SCREEN_SIZE.width, DeviceConfig.DEFAULT_SCREEN_SIZE.height));
>>>>>>> 1266b237
  }

  public static class MyActivity extends Activity {
    public boolean called;

    @SuppressWarnings("UnusedDeclaration")
    public void clickMe(View view) {
      called = true;
    }
  }

  public static class MyView extends LinearLayout {
    private String name;
    private List<String> transcript;

    public MyView(String name, List<String> transcript) {
      super(RuntimeEnvironment.application);
      this.name = name;
      this.transcript = transcript;
    }

    @Override protected void onAttachedToWindow() {
      transcript.add(name + " attached");
      super.onAttachedToWindow();
    }

    @Override protected void onDetachedFromWindow() {
      transcript.add(name + " detached");
      super.onDetachedFromWindow();
    }
  }

  private static class ContentViewActivity extends Activity {
    @Override
    protected void onCreate(Bundle savedInstanceState) {
      super.onCreate(savedInstanceState);
      setContentView(new FrameLayout(this));
    }
  }
}<|MERGE_RESOLUTION|>--- conflicted
+++ resolved
@@ -912,17 +912,11 @@
     activityController.setup();
 
     Rect globalVisibleRect = new Rect();
-<<<<<<< HEAD
-    assertThat(view.getGlobalVisibleRect(globalVisibleRect)).isTrue();
-    assertThat(globalVisibleRect.right).isEqualTo(480);
-    assertThat(globalVisibleRect.bottom).isEqualTo(800);
-=======
     assertThat(view.getGlobalVisibleRect(globalVisibleRect))
         .isTrue();
     assertThat(globalVisibleRect)
         .isEqualTo(new Rect(0, 25,
             DeviceConfig.DEFAULT_SCREEN_SIZE.width, DeviceConfig.DEFAULT_SCREEN_SIZE.height));
->>>>>>> 1266b237
   }
 
   public static class MyActivity extends Activity {
