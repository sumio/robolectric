--- conflicted
+++ resolved
@@ -110,44 +110,6 @@
   private Set<String> deletedPackages = new HashSet<>();
   Map<String, IPackageDeleteObserver> pendingDeleteCallbacks = new HashMap<>();
 
-<<<<<<< HEAD
-  public ShadowPackageManager() {
-    addManifest(RuntimeEnvironment.getAppManifest());
-  }
-
-  /**
-   * Goes through the meta data and puts each value in to a
-   * bundle as the correct type.
-   *
-   * Note that this will convert resource identifiers specified
-   * via the value attribute as well.
-   * @param meta Meta data to put in to a bundle
-   * @return bundle containing the meta data
-   */
-  static Bundle metaDataToBundle(Map<String, Object> meta) {
-    if (meta.size() == 0) {
-        return null;
-    }
-
-    Bundle bundle = new Bundle();
-
-    for (Map.Entry<String,Object> entry : meta.entrySet()) {
-      Object value = entry.getValue();
-      if (Boolean.class.isInstance(value)) {
-        bundle.putBoolean(entry.getKey(), (Boolean) value);
-      } else if (Float.class.isInstance(value)) {
-        bundle.putFloat(entry.getKey(), (Float) value);
-      } else if (Integer.class.isInstance(value)) {
-        bundle.putInt(entry.getKey(), (Integer) value);
-      } else {
-        bundle.putString(entry.getKey(), value == null ? null : value.toString());
-      }
-    }
-    return bundle;
-  }
-
-=======
->>>>>>> f83ac268
   // From com.android.server.pm.PackageManagerService.compareSignatures().
   static int compareSignature(Signature[] signatures1, Signature[] signatures2) {
     if (signatures1 == null) {
@@ -176,184 +138,9 @@
     return classString;
   }
 
-<<<<<<< HEAD
-  static PathPermission[] createPathPermissions(List<PathPermissionData> pathPermissionDatas) {
-    PathPermission[] pathPermissions = new PathPermission[pathPermissionDatas.size()];
-    for (int i = 0; i < pathPermissions.length; i++) {
-      PathPermissionData data = pathPermissionDatas.get(i);
-
-      final String path;
-      final int type;
-      if (data.pathPrefix != null) {
-        path = data.pathPrefix;
-        type = PathPermission.PATTERN_PREFIX;
-      } else if (data.pathPattern != null) {
-        path = data.pathPattern;
-        type = PathPermission.PATTERN_SIMPLE_GLOB;
-      } else {
-        path = data.path;
-        type = PathPermission.PATTERN_LITERAL;
-      }
-
-      pathPermissions[i] = new PathPermission(path, type, data.readPermission, data.writePermission);
-    }
-
-    return pathPermissions;
-  }
-
-  static IntentFilter matchIntentFilter(Intent intent, List<IntentFilterData> intentFilters) {
-    for (IntentFilterData intentFilterData : intentFilters) {
-      List<String> actionList = intentFilterData.getActions();
-      List<String> categoryList = intentFilterData.getCategories();
-      IntentFilter intentFilter = new IntentFilter();
-
-      for (String action : actionList) {
-        intentFilter.addAction(action);
-      }
-
-      for (String category : categoryList) {
-        intentFilter.addCategory(category);
-      }
-
-      for (String scheme : intentFilterData.getSchemes()) {
-        intentFilter.addDataScheme(scheme);
-      }
-
-      for (String mimeType : intentFilterData.getMimeTypes()) {
-        try {
-          intentFilter.addDataType(mimeType);
-        } catch (IntentFilter.MalformedMimeTypeException ex) {
-          throw new RuntimeException(ex);
-        }
-      }
-
-      for (String path : intentFilterData.getPaths()) {
-        intentFilter.addDataPath(path, PatternMatcher.PATTERN_LITERAL);
-      }
-
-      for (String pathPattern : intentFilterData.getPathPatterns()) {
-        intentFilter.addDataPath(pathPattern, PatternMatcher.PATTERN_SIMPLE_GLOB);
-      }
-
-      for (String pathPrefix : intentFilterData.getPathPrefixes()) {
-        intentFilter.addDataPath(pathPrefix, PatternMatcher.PATTERN_PREFIX);
-      }
-
-      for (IntentFilterData.DataAuthority authority : intentFilterData.getAuthorities()) {
-        intentFilter.addDataAuthority(authority.getHost(), authority.getPort());
-      }
-
-      // match action
-      boolean matchActionResult = intentFilter.matchAction(intent.getAction());
-      // match category
-      String matchCategoriesResult = intentFilter.matchCategories(intent.getCategories());
-      // match data
-
-      int matchResult = intentFilter.matchData(intent.getType(),
-          (intent.getData() != null ? intent.getData().getScheme() : null),
-          intent.getData());
-      if (matchActionResult && (matchCategoriesResult == null) &&
-          (matchResult != IntentFilter.NO_MATCH_DATA && matchResult != IntentFilter.NO_MATCH_TYPE)){
-        return intentFilter;
-      }
-    }
-    return null;
-  }
-
-  static ResolveInfo getResolveInfo(ServiceData service, IntentFilter intentFilter,
-      String packageName) {
-    try {
-      ResolveInfo info = new ResolveInfo();
-      info.isDefault = intentFilter.hasCategory("Intent.CATEGORY_DEFAULT");
-      info.serviceInfo = new ServiceInfo();
-      info.serviceInfo.name = service.getClassName();
-      info.serviceInfo.packageName = packageName;
-      info.serviceInfo.applicationInfo = new ApplicationInfo();
-      info.filter = new IntentFilter();
-      for (Iterator<String> it = intentFilter.typesIterator(); it.hasNext(); ) {
-        info.filter.addDataType(it.next());
-      }
-      return info;
-    } catch (IntentFilter.MalformedMimeTypeException e) {
-      throw new RuntimeException(e);
-    }
-  }
-
-  private static int decodeProtectionLevel(String protectionLevel) {
-    if (protectionLevel == null) {
-      return PermissionInfo.PROTECTION_NORMAL;
-    }
-
-    switch (protectionLevel) {
-      case "normal":
-        return PermissionInfo.PROTECTION_NORMAL;
-      case "dangerous":
-        return PermissionInfo.PROTECTION_DANGEROUS;
-      case "signature":
-        return PermissionInfo.PROTECTION_SIGNATURE;
-      case "signatureOrSystem":
-        return PermissionInfo.PROTECTION_SIGNATURE_OR_SYSTEM;
-      default:
-        throw new IllegalArgumentException("unknown protection level " + protectionLevel);
-    }
-  }
-
-  static PermissionInfo createPermissionInfo(int flags,
-      PermissionItemData permissionItemData) throws NameNotFoundException {
-    PermissionInfo permissionInfo = new PermissionInfo();
-    String packageName = RuntimeEnvironment.getAppManifest().getPackageName();
-    permissionInfo.packageName = packageName;
-    permissionInfo.name = permissionItemData.getName();
-    permissionInfo.group = permissionItemData.getPermissionGroup();
-    permissionInfo.protectionLevel = decodeProtectionLevel(permissionItemData.getProtectionLevel());
-
-    String descriptionRef = permissionItemData.getDescription();
-    if (descriptionRef != null) {
-      ResName descResName = AttributeResource
-          .getResourceReference(descriptionRef, packageName, "string");
-      permissionInfo.descriptionRes = RuntimeEnvironment.getAppResourceTable().getResourceId(descResName);
-    }
-
-    String labelRefOrString = permissionItemData.getLabel();
-    if (labelRefOrString != null) {
-      if (AttributeResource.isResourceReference(labelRefOrString)) {
-        ResName labelResName = AttributeResource.getResourceReference(labelRefOrString, packageName, "string");
-        permissionInfo.labelRes = RuntimeEnvironment.getAppResourceTable().getResourceId(labelResName);
-      } else {
-        permissionInfo.nonLocalizedLabel = labelRefOrString;
-      }
-    }
-
-    if ((flags & GET_META_DATA) != 0) {
-      permissionInfo.metaData = metaDataToBundle(permissionItemData.getMetaData().getValueMap());
-    }
-    return permissionInfo;
-  }
-
-  private static int decodeFlags(Map<String, String> applicationAttributes) {
-    int applicationFlags = 0;
-    for (Pair<String, Integer> pair : APPLICATION_FLAGS) {
-      if ("true".equals(applicationAttributes.get(pair.first))) {
-        applicationFlags |= pair.second;
-      }
-    }
-    return applicationFlags;
-  }
-
-  private static void setUpPackageStorage(ApplicationInfo applicationInfo, AndroidManifest androidManifest) {
-    TempDirectory tempDirectory = RuntimeEnvironment.getTempDirectory();
-
-    if (androidManifest != null) {
-      // applicationInfo.sourceDir = tempDirectory.createIfNotExists(applicationInfo.packageName + "-sourceDir").toAbsolutePath().toString();
-      applicationInfo.sourceDir = "build/resources/test/resources.ap_"; // todo get this from AndroidManifest
-    } else {
-      applicationInfo.sourceDir = tempDirectory.createIfNotExists(applicationInfo.packageName + "-sourceDir").toAbsolutePath().toString();
-    }
-
-    applicationInfo.dataDir = tempDirectory.createIfNotExists(applicationInfo.packageName + "-dataDir").toAbsolutePath().toString();
-=======
   private static void setUpPackageStorage(ApplicationInfo applicationInfo) {
     TempDirectory tempDirectory = RuntimeEnvironment.getTempDirectory();
+
     if (applicationInfo.sourceDir == null) {
       applicationInfo.sourceDir =
           tempDirectory
@@ -361,6 +148,7 @@
               .toAbsolutePath()
               .toString();
     }
+
     if (applicationInfo.dataDir == null) {
       applicationInfo.dataDir =
           tempDirectory
@@ -369,7 +157,6 @@
               .toString();
     }
     applicationInfo.publicSourceDir = applicationInfo.sourceDir;
->>>>>>> f83ac268
 
     if (RuntimeEnvironment.getApiLevel() >= N) {
       applicationInfo.credentialProtectedDataDir = tempDirectory.createIfNotExists("userDataDir").toAbsolutePath().toString();
@@ -488,15 +275,19 @@
     return state != null ? state.flags : 0;
   }
 
-  /** @deprecated - use {@link #addPackage(PackageInfo)} instead */
+  /** @deprecated Use {@link #addPackage(PackageInfo)} instead. */
   @Deprecated
   public void addPackage(String packageName) {
     PackageInfo packageInfo = new PackageInfo();
     packageInfo.packageName = packageName;
 
     ApplicationInfo applicationInfo = new ApplicationInfo();
+
+    // ?
+    applicationInfo.sourceDir = "build/resources/test/resources.ap_"; // todo get this from AndroidManifest
+
     applicationInfo.packageName = packageName;
-    setUpPackageStorage(applicationInfo, null);
+    setUpPackageStorage(applicationInfo);
     packageInfo.applicationInfo = applicationInfo;
     addPackage(packageInfo);
   }
@@ -521,113 +312,6 @@
     extraPermissions.put(permissionInfo.name, permissionInfo);
   }
 
-<<<<<<< HEAD
-  public void addManifest(AndroidManifest androidManifest) {
-    androidManifests.put(androidManifest.getPackageName(), androidManifest);
-
-    PackageInfo packageInfo = new PackageInfo();
-    packageInfo.packageName = androidManifest.getPackageName();
-    packageInfo.versionName = androidManifest.getVersionName();
-    packageInfo.versionCode = androidManifest.getVersionCode();
-
-    Map<String,ActivityData> activityDatas = androidManifest.getActivityDatas();
-
-    for (ActivityData data : activityDatas.values()) {
-      String name = data.getName();
-      String activityName = name.startsWith(".") ? androidManifest.getPackageName() + name : name;
-      Intent intent = new Intent(activityName);
-      List<ResolveInfo> infoList1 = resolveInfoForIntent.get(intent);
-      if (infoList1 == null) {
-        infoList1 = new ArrayList<>();
-        resolveInfoForIntent.put(intent, infoList1);
-      }
-      List<ResolveInfo> infoList = infoList1;
-      infoList.add(new ResolveInfo());
-    }
-
-    ContentProviderData[] cpdata = androidManifest.getContentProviders().toArray(new ContentProviderData[]{});
-    if (cpdata.length == 0) {
-      packageInfo.providers = null;
-    } else {
-      packageInfo.providers = new ProviderInfo[cpdata.length];
-      for (int i = 0; i < cpdata.length; i++) {
-        ProviderInfo info = new ProviderInfo();
-        info.authority = cpdata[i].getAuthorities(); // todo: support multiple authorities
-        info.name = cpdata[i].getClassName();
-        info.packageName = androidManifest.getPackageName();
-        info.metaData = metaDataToBundle(cpdata[i].getMetaData().getValueMap());
-        packageInfo.providers[i] = info;
-      }
-    }
-
-    // Populate information related to BroadcastReceivers. Broadcast receivers can be queried in two
-    // possible ways,
-    // 1. PackageManager#getPackageInfo(...),
-    // 2. PackageManager#queryBroadcastReceivers(...)
-    // The following piece of code will let you enable querying receivers through both the methods.
-    List<ActivityInfo> receiverActivityInfos = new ArrayList<>();
-    for (int i = 0; i < androidManifest.getBroadcastReceivers().size(); ++i) {
-      ActivityInfo activityInfo = new ActivityInfo();
-      activityInfo.name = androidManifest.getBroadcastReceivers().get(i).getClassName();
-      activityInfo.permission = androidManifest.getBroadcastReceivers().get(i).getPermission();
-      receiverActivityInfos.add(activityInfo);
-
-      ResolveInfo resolveInfo = new ResolveInfo();
-      resolveInfo.activityInfo = activityInfo;
-      IntentFilter filter = new IntentFilter();
-      for (String action : androidManifest.getBroadcastReceivers().get(i).getActions()) {
-        filter.addAction(action);
-      }
-      resolveInfo.filter = filter;
-
-      for (String action : androidManifest.getBroadcastReceivers().get(i).getActions()) {
-        Intent intent = new Intent(action);
-        intent.setPackage(androidManifest.getPackageName());
-        List<ResolveInfo> infoList1 = resolveInfoForIntent.get(intent);
-        if (infoList1 == null) {
-          infoList1 = new ArrayList<>();
-          resolveInfoForIntent.put(intent, infoList1);
-        }
-        List<ResolveInfo> infoList = infoList1;
-        infoList.add(resolveInfo);
-      }
-    }
-    packageInfo.receivers = receiverActivityInfos.toArray(new ActivityInfo[0]);
-
-    String[] usedPermissions = androidManifest.getUsedPermissions().toArray(new String[]{});
-    if (usedPermissions.length == 0) {
-      packageInfo.requestedPermissions = null;
-    } else {
-      packageInfo.requestedPermissions = usedPermissions;
-    }
-
-    ApplicationInfo applicationInfo = new ApplicationInfo();
-    applicationInfo.flags = decodeFlags(androidManifest.getApplicationAttributes());
-    applicationInfo.targetSdkVersion = androidManifest.getTargetSdkVersion();
-    applicationInfo.packageName = androidManifest.getPackageName();
-    applicationInfo.processName = androidManifest.getProcessName();
-    applicationInfo.name = androidManifest.getApplicationName();
-    applicationInfo.metaData = metaDataToBundle(androidManifest.getApplicationMetaData());
-    applicationInfo.uid = Process.myUid();
-    setUpPackageStorage(applicationInfo, androidManifest);
-
-    int labelRes = 0;
-    if (androidManifest.getLabelRef() != null) {
-      String fullyQualifiedName = ResName.qualifyResName(androidManifest.getLabelRef(), androidManifest
-          .getPackageName());
-      Integer id = fullyQualifiedName == null ? null : RuntimeEnvironment.getAppResourceTable().getResourceId(new ResName(fullyQualifiedName));
-      labelRes = id != null ? id : 0;
-    }
-
-    applicationInfo.labelRes = labelRes;
-    String labelRef = androidManifest.getLabelRef();
-    if (labelRef != null && !labelRef.startsWith("@")) {
-      applicationInfo.nonLocalizedLabel = labelRef;
-    }
-
-    packageInfo.applicationInfo = applicationInfo;
-    addPackage(packageInfo);
-=======
   /**
    * Allows overriding or adding permission-group elements. These would be otherwise specified by
    * either (the system)[https://developer.android.com/guide/topics/permissions/requesting.html#perm-groups]
@@ -642,7 +326,6 @@
    */
   public void addPermissionGroupInfo(PermissionGroupInfo permissionGroupInfo) {
     extraPermissionGroups.put(permissionGroupInfo.name, permissionGroupInfo);
->>>>>>> f83ac268
   }
 
   public void removePackage(String packageName) {
