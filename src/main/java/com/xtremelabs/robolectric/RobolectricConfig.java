--- conflicted
+++ resolved
@@ -87,9 +87,6 @@
             packageName = getTagAttributeText(manifestDocument, "manifest", "package");
             rClassName = packageName + ".R";
             applicationName = getTagAttributeText(manifestDocument, "application", "android:name");
-<<<<<<< HEAD
-            sdkVersion = getTagAttributeIntValue(manifestDocument, "uses-sdk", "android:targetSdkVersion", 10);
-=======
             Integer minSdkVer = getTagAttributeIntValue(manifestDocument, "uses-sdk", "android:minSdkVersion");
             Integer sdkVer = getTagAttributeIntValue(manifestDocument, "uses-sdk", "android:targetSdkVersion");
             if (minSdkVer == null) {
@@ -112,7 +109,6 @@
 
             parseApplicationFlags(manifestDocument);
             parseReceivers(manifestDocument, packageName);
->>>>>>> 6ca1c54a
         } catch (Exception ignored) {
         }
         manifestIsParsed = true;
