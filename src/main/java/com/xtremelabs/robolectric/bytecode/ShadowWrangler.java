--- conflicted
+++ resolved
@@ -21,453 +21,6 @@
 import java.util.Map;
 
 public class ShadowWrangler implements ClassHandler {
-<<<<<<< HEAD
-	public static final String SHADOW_FIELD_NAME = "__shadow__";
-
-	private static ShadowWrangler singleton;
-
-	public boolean debug = false;
-
-	private final Map<Class, MetaShadow> metaShadowMap = new HashMap<Class, MetaShadow>();
-	private Map<String, String> shadowClassMap = new HashMap<String, String>();
-	private Map<Class, Field> shadowFieldMap = new HashMap<Class, Field>();
-	private boolean logMissingShadowMethods = false;
-
-	// sorry! it really only makes sense to have one per ClassLoader anyway
-	// though [xw/hu]
-	public static ShadowWrangler getInstance() {
-		if (singleton == null) {
-			singleton = new ShadowWrangler();
-		}
-		return singleton;
-	}
-
-	private ShadowWrangler() {
-	}
-
-	@Override
-	public void instrument(CtClass ctClass) {
-		try {
-			CtClass objectClass = ctClass.getClassPool().get(
-					Object.class.getName());
-			try {
-				ctClass.getField(SHADOW_FIELD_NAME);
-			} catch (NotFoundException e) {
-				CtField field = new CtField(objectClass, SHADOW_FIELD_NAME,
-						ctClass);
-				field.setModifiers(Modifier.PUBLIC);
-				ctClass.addField(field);
-			}
-		} catch (CannotCompileException e) {
-			throw new RuntimeException(e);
-		} catch (NotFoundException e) {
-			throw new RuntimeException(e);
-		}
-	}
-
-	@Override
-	public void beforeTest() {
-		shadowClassMap.clear();
-	}
-
-	@Override
-	public void afterTest() {
-	}
-
-	public void bindShadowClass(Class<?> realClass, Class<?> shadowClass) {
-		shadowClassMap.put(realClass.getName(), shadowClass.getName());
-		if (debug)
-			System.out.println("shadow " + realClass + " with " + shadowClass);
-	}
-
-	@Override
-	public Object methodInvoked(Class clazz, String methodName,
-			Object instance, String[] paramTypes, Object[] params)
-			throws Exception {
-		InvocationPlan invocationPlan = new InvocationPlan(clazz, methodName,
-				instance, paramTypes);
-		if (!invocationPlan.prepare()) {
-			reportNoShadowMethodFound(clazz, methodName, paramTypes);
-			return null;
-		}
-
-		try {
-			return invocationPlan.getMethod().invoke(
-					invocationPlan.getShadow(), params);
-		} catch (IllegalArgumentException e) {
-			throw new RuntimeException(invocationPlan.getShadow().getClass()
-					.getName()
-					+ " is not assignable from "
-					+ invocationPlan.getDeclaredShadowClass().getName(), e);
-		} catch (InvocationTargetException e) {
-			Throwable t = e.getCause();
-			if (!(t instanceof java.lang.AssertionError)) {
-				throw stripStackTrace((Exception) e.getCause());
-			} else {
-				throw stripStackTrace((java.lang.AssertionError) e.getCause());
-			}
-		}
-	}
-
-	private <T extends Throwable> T stripStackTrace(T throwable) {
-		List<StackTraceElement> stackTrace = new ArrayList<StackTraceElement>();
-		for (StackTraceElement stackTraceElement : throwable.getStackTrace()) {
-			String className = stackTraceElement.getClassName();
-			boolean isInternalCall = className.startsWith("sun.reflect.")
-					|| className.startsWith("java.lang.reflect.")
-					|| className.equals(ShadowWrangler.class.getName())
-					|| className.equals(RobolectricInternals.class.getName());
-			if (!isInternalCall) {
-				stackTrace.add(stackTraceElement);
-			}
-		}
-		throwable.setStackTrace(stackTrace
-				.toArray(new StackTraceElement[stackTrace.size()]));
-		return throwable;
-	}
-
-	private void reportNoShadowMethodFound(Class clazz, String methodName,
-			String[] paramTypes) {
-		if (logMissingShadowMethods) {
-			System.out.println("No Shadow method found for "
-					+ clazz.getSimpleName() + "." + methodName + "("
-					+ Join.join(", ", (Object[]) paramTypes) + ")");
-		}
-	}
-
-	public static Class<?> loadClass(String paramType, ClassLoader classLoader) {
-		Class primitiveClass = Type.findPrimitiveClass(paramType);
-		if (primitiveClass != null)
-			return primitiveClass;
-
-		int arrayLevel = 0;
-		while (paramType.endsWith("[]")) {
-			arrayLevel++;
-			paramType = paramType.substring(0, paramType.length() - 2);
-		}
-
-		Class<?> clazz = Type.findPrimitiveClass(paramType);
-		if (clazz == null) {
-			try {
-				clazz = classLoader.loadClass(paramType);
-			} catch (ClassNotFoundException e) {
-				throw new RuntimeException(e);
-			}
-		}
-
-		while (arrayLevel-- > 0) {
-			clazz = Array.newInstance(clazz, 0).getClass();
-		}
-
-		return clazz;
-	}
-
-	public Object shadowFor(Object instance) {
-		Field field = getShadowField(instance);
-		Object shadow = readField(instance, field);
-
-		if (shadow != null) {
-			return shadow;
-		}
-
-		String shadowClassName = getShadowClassName(instance.getClass());
-
-		if (debug)
-			System.out.println("creating new " + shadowClassName
-					+ " as shadow for " + instance.getClass().getName());
-		try {
-			Class<?> shadowClass = loadClass(shadowClassName, instance
-					.getClass().getClassLoader());
-			Constructor<?> constructor = findConstructor(instance, shadowClass);
-			if (constructor != null) {
-				shadow = constructor.newInstance(instance);
-			} else {
-				shadow = shadowClass.newInstance();
-			}
-			field.set(instance, shadow);
-
-			injectRealObjectOn(shadow, shadowClass, instance);
-
-			return shadow;
-		} catch (InstantiationException e) {
-			throw new RuntimeException(e);
-		} catch (IllegalAccessException e) {
-			throw new RuntimeException(e);
-		} catch (InvocationTargetException e) {
-			throw new RuntimeException(e);
-		}
-	}
-
-	private void injectRealObjectOn(Object shadow, Class<?> shadowClass,
-			Object instance) {
-		MetaShadow metaShadow = getMetaShadow(shadowClass);
-		for (Field realObjectField : metaShadow.realObjectFields) {
-			writeField(shadow, instance, realObjectField);
-		}
-	}
-
-	private MetaShadow getMetaShadow(Class<?> shadowClass) {
-		synchronized (metaShadowMap) {
-			MetaShadow metaShadow = metaShadowMap.get(shadowClass);
-			if (metaShadow == null) {
-				metaShadow = new MetaShadow(shadowClass);
-				metaShadowMap.put(shadowClass, metaShadow);
-			}
-			return metaShadow;
-		}
-	}
-
-	private String getShadowClassName(Class clazz) {
-		String shadowClassName = null;
-		while (shadowClassName == null && clazz != null) {
-			shadowClassName = shadowClassMap.get(clazz.getName());
-			clazz = clazz.getSuperclass();
-		}
-		return shadowClassName;
-	}
-
-	private Constructor<?> findConstructor(Object instance, Class<?> shadowClass) {
-		Class clazz = instance.getClass();
-
-		Constructor constructor;
-		for (constructor = null; constructor == null && clazz != null; clazz = clazz
-				.getSuperclass()) {
-			try {
-				constructor = shadowClass.getConstructor(clazz);
-			} catch (NoSuchMethodException e) {
-				// expected
-			}
-		}
-		return constructor;
-	}
-
-	private Field getShadowField(Object instance) {
-		Class clazz = instance.getClass();
-		Field field = shadowFieldMap.get(clazz);
-		if (field == null) {
-			try {
-				field = clazz.getField(SHADOW_FIELD_NAME);
-			} catch (NoSuchFieldException e) {
-				throw new RuntimeException(instance.getClass().getName()
-						+ " has no shadow field", e);
-			}
-			shadowFieldMap.put(clazz, field);
-		}
-		return field;
-	}
-
-	public Object shadowOf(Object instance) {
-		if (instance == null) {
-			throw new NullPointerException("can't get a shadow for null");
-		}
-		Field field = getShadowField(instance);
-		return readField(instance, field);
-	}
-
-	private Object readField(Object target, Field field) {
-		try {
-			return field.get(target);
-		} catch (IllegalAccessException e1) {
-			throw new RuntimeException(e1);
-		}
-	}
-
-	private void writeField(Object target, Object value, Field realObjectField) {
-		try {
-			realObjectField.set(target, value);
-		} catch (IllegalAccessException e) {
-			throw new RuntimeException(e);
-		}
-	}
-
-	public void logMissingInvokedShadowMethods() {
-		logMissingShadowMethods = true;
-	}
-
-	public void silence() {
-		logMissingShadowMethods = false;
-	}
-
-	private class InvocationPlan {
-		private Class clazz;
-		private ClassLoader classLoader;
-		private String methodName;
-		private Object instance;
-		private String[] paramTypes;
-		private Class<?> declaredShadowClass;
-		private Method method;
-		private Object shadow;
-
-		public InvocationPlan(Class clazz, String methodName, Object instance,
-				String... paramTypes) {
-			this.clazz = clazz;
-			this.classLoader = clazz.getClassLoader();
-			this.methodName = methodName;
-			this.instance = instance;
-			this.paramTypes = paramTypes;
-		}
-
-		public Class<?> getDeclaredShadowClass() {
-			return declaredShadowClass;
-		}
-
-		public Method getMethod() {
-			return method;
-		}
-
-		public Object getShadow() {
-			return shadow;
-		}
-
-		public boolean prepare() {
-			Class<?>[] paramClasses = getParamClasses();
-
-			Class<?> originalClass = loadClass(clazz.getName(), classLoader);
-
-			declaredShadowClass = findDeclaredShadowClassForMethod(
-					originalClass, methodName, paramClasses);
-			if (declaredShadowClass == null) {
-				return false;
-			}
-
-			if (methodName.equals("<init>")) {
-				methodName = "__constructor__";
-			}
-
-			if (instance != null) {
-				shadow = shadowFor(instance);
-				method = getMethod(shadow.getClass(), methodName, paramClasses);
-			} else {
-				shadow = null;
-				method = getMethod(findShadowClass(clazz), methodName,
-						paramClasses);
-			}
-
-			if (method == null) {
-				if (debug) {
-					System.out.println("No method found for " + clazz + "."
-							+ methodName + "(" + Arrays.asList(paramClasses)
-							+ ") on " + declaredShadowClass.getName());
-				}
-				return false;
-			}
-
-			if ((instance == null) != Modifier.isStatic(method.getModifiers())) {
-				throw new RuntimeException("method staticness of "
-						+ clazz.getName() + "." + methodName + " and "
-						+ declaredShadowClass.getName() + "."
-						+ method.getName() + " don't match");
-			}
-
-			method.setAccessible(true);
-
-			return true;
-		}
-
-		private Class<?> findDeclaredShadowClassForMethod(
-				Class<?> originalClass, String methodName,
-				Class<?>[] paramClasses) {
-			Class<?> declaringClass = findDeclaringClassForMethod(methodName,
-					paramClasses, originalClass);
-			return findShadowClass(declaringClass);
-		}
-
-		private Class<?> findShadowClass(Class<?> originalClass) {
-			String declaredShadowClassName = getShadowClassName(originalClass);
-			if (declaredShadowClassName == null) {
-				return null;
-			}
-			return loadClass(declaredShadowClassName, classLoader);
-		}
-
-		private Class<?> findDeclaringClassForMethod(String methodName,
-				Class<?>[] paramClasses, Class<?> originalClass) {
-			Class<?> declaringClass;
-			if (this.methodName.equals("<init>")) {
-				declaringClass = originalClass;
-			} else {
-				Method originalMethod;
-				try {
-					originalMethod = originalClass.getDeclaredMethod(
-							methodName, paramClasses);
-				} catch (NoSuchMethodException e) {
-					throw new RuntimeException(e);
-				}
-				declaringClass = originalMethod.getDeclaringClass();
-			}
-			return declaringClass;
-		}
-
-		private Class<?>[] getParamClasses() {
-			Class<?>[] paramClasses = new Class<?>[paramTypes.length];
-
-			for (int i = 0; i < paramTypes.length; i++) {
-				paramClasses[i] = loadClass(paramTypes[i], classLoader);
-			}
-			return paramClasses;
-		}
-
-		private Method getMethod(Class<?> clazz, String methodName,
-				Class<?>[] paramClasses) {
-			Method method = null;
-			try {
-				method = clazz.getMethod(methodName, paramClasses);
-			} catch (NoSuchMethodException e) {
-				try {
-					method = clazz.getDeclaredMethod(methodName, paramClasses);
-				} catch (NoSuchMethodException e1) {
-					method = null;
-				}
-			}
-
-			if (method != null && !isOnShadowClass(method)) {
-				method = null;
-			}
-
-			return method;
-		}
-
-		private boolean isOnShadowClass(Method method) {
-			Class<?> declaringClass = method.getDeclaringClass();
-			// why doesn't
-			// getAnnotation(com.xtremelabs.robolectric.internal.Implements)
-			// work here? It always returns null. pg 20101115
-			for (Annotation annotation : declaringClass.getAnnotations()) {
-				if (annotation
-						.annotationType()
-						.toString()
-						.equals("interface com.xtremelabs.robolectric.internal.Implements")) {
-					return true;
-				}
-			}
-			return false;
-		}
-
-		@Override
-		public String toString() {
-			return "delegating to " + declaredShadowClass.getName() + "."
-					+ method.getName() + "("
-					+ Arrays.toString(method.getParameterTypes()) + ")";
-		}
-	}
-
-	private class MetaShadow {
-		List<Field> realObjectFields = new ArrayList<Field>();
-
-		public MetaShadow(Class<?> shadowClass) {
-			while (shadowClass != null) {
-				for (Field field : shadowClass.getDeclaredFields()) {
-					if (field.isAnnotationPresent(RealObject.class)) {
-						field.setAccessible(true);
-						realObjectFields.add(field);
-					}
-				}
-				shadowClass = shadowClass.getSuperclass();
-			}
-
-		}
-	}
-=======
     public static final String SHADOW_FIELD_NAME = "__shadow__";
 
     private static ShadowWrangler singleton;
@@ -869,5 +422,4 @@
 
         }
     }
->>>>>>> cf24f20b
 }