package com.xtremelabs.robolectric.shadows;

import android.app.Application;
import android.appwidget.AppWidgetManager;
import android.content.BroadcastReceiver;
import android.content.ComponentName;
import android.content.ContentResolver;
import android.content.Context;
import android.content.Intent;
import android.content.IntentFilter;
import android.content.ServiceConnection;
import android.content.res.Resources;
import android.os.IBinder;
import android.os.Looper;
import android.os.PowerManager;
import android.view.LayoutInflater;
import android.widget.Toast;
import com.xtremelabs.robolectric.Robolectric;
import com.xtremelabs.robolectric.internal.Implementation;
import com.xtremelabs.robolectric.internal.Implements;
import com.xtremelabs.robolectric.internal.RealObject;
import com.xtremelabs.robolectric.res.ResourceLoader;
import com.xtremelabs.robolectric.tester.org.apache.http.FakeHttpLayer;
import com.xtremelabs.robolectric.util.Scheduler;

import java.util.ArrayList;
import java.util.HashMap;
import java.util.Iterator;
import java.util.List;
import java.util.Map;

import static com.xtremelabs.robolectric.Robolectric.newInstanceOf;
import static com.xtremelabs.robolectric.Robolectric.shadowOf;

/**
 * Shadows the {@code android.app.Application} class.
 */
@SuppressWarnings({"UnusedDeclaration"})
@Implements(Application.class)
public class ShadowApplication extends ShadowContextWrapper {
    private static final Map<String, String> SYSTEM_SERVICE_MAP = new HashMap<String, String>();

    static {
<<<<<<< HEAD
        // note that these are different!
    	// They specify concrete classes within Robolectric for interfaces or abstract classes defined by Android
        SYSTEM_SERVICE_MAP.put(Context.WINDOW_SERVICE, "com.xtremelabs.robolectric.tester.android.view.TestWindowManager");
        SYSTEM_SERVICE_MAP.put(Context.CLIPBOARD_SERVICE, "com.xtremelabs.robolectric.tester.android.text.TestClipboardManager");
        SYSTEM_SERVICE_MAP.put(Context.SENSOR_SERVICE, "android.hardware.TestSensorManager");
        SYSTEM_SERVICE_MAP.put(Context.VIBRATOR_SERVICE, "android.os.TestVibrator");
        
=======
        // note that these three are different!
        SYSTEM_SERVICE_MAP.put(Context.WINDOW_SERVICE, "com.xtremelabs.robolectric.tester.android.view.TestWindowManager");
        SYSTEM_SERVICE_MAP.put(Context.VIBRATOR_SERVICE, "android.os.TestVibrator");
        SYSTEM_SERVICE_MAP.put(Context.SENSOR_SERVICE, "android.hardware.TestSensorManager");

>>>>>>> 809d8cbb
        // the rest are as mapped in docs...
        SYSTEM_SERVICE_MAP.put(Context.LAYOUT_INFLATER_SERVICE, "android.view.LayoutInflater");
        SYSTEM_SERVICE_MAP.put(Context.ACTIVITY_SERVICE, "android.app.ActivityManager");
        SYSTEM_SERVICE_MAP.put(Context.POWER_SERVICE, "android.os.PowerManager");
        SYSTEM_SERVICE_MAP.put(Context.ALARM_SERVICE, "android.app.AlarmManager");
<<<<<<< HEAD
=======
        SYSTEM_SERVICE_MAP.put(Context.CLIPBOARD_SERVICE, "android.content.ClipboardManager");
>>>>>>> 809d8cbb
        SYSTEM_SERVICE_MAP.put(Context.NOTIFICATION_SERVICE, "android.app.NotificationManager");
        SYSTEM_SERVICE_MAP.put(Context.KEYGUARD_SERVICE, "android.app.KeyguardManager");
        SYSTEM_SERVICE_MAP.put(Context.LOCATION_SERVICE, "android.location.LocationManager");
        SYSTEM_SERVICE_MAP.put(Context.SEARCH_SERVICE, "android.app.SearchManager");
        SYSTEM_SERVICE_MAP.put(Context.STORAGE_SERVICE, "android.os.storage.StorageManager");
        SYSTEM_SERVICE_MAP.put(Context.CONNECTIVITY_SERVICE, "android.net.ConnectivityManager");
        SYSTEM_SERVICE_MAP.put(Context.WIFI_SERVICE, "android.net.wifi.WifiManager");
        SYSTEM_SERVICE_MAP.put(Context.AUDIO_SERVICE, "android.media.AudioManager");
        SYSTEM_SERVICE_MAP.put(Context.TELEPHONY_SERVICE, "android.telephony.TelephonyManager");
        SYSTEM_SERVICE_MAP.put(Context.INPUT_METHOD_SERVICE, "android.view.inputmethod.InputMethodManager");
        SYSTEM_SERVICE_MAP.put(Context.UI_MODE_SERVICE, "android.app.UiModeManager");
        SYSTEM_SERVICE_MAP.put(Context.DOWNLOAD_SERVICE, "android.app.DownloadManager");
    }

    @RealObject private Application realApplication;

    private ResourceLoader resourceLoader;
    private ContentResolver contentResolver;
    private Map<String, Object> systemServices = new HashMap<String, Object>();
    private List<Intent> startedActivities = new ArrayList<Intent>();
    private List<Intent> startedServices = new ArrayList<Intent>();
    private List<Intent> stoppedServies = new ArrayList<Intent>();
    private List<Intent> broadcastIntents = new ArrayList<Intent>();
    private List<ServiceConnection> unboundServiceConnections = new ArrayList<ServiceConnection>();
    private List<Wrapper> registeredReceivers = new ArrayList<Wrapper>();
    private Map<String, Intent> stickyIntents = new HashMap<String, Intent>();
    private FakeHttpLayer fakeHttpLayer = new FakeHttpLayer();
    private Looper mainLooper = ShadowLooper.myLooper();
    private Scheduler backgroundScheduler = new Scheduler();
    private Map<String, Map<String, Object>> sharedPreferenceMap = new HashMap<String, Map<String, Object>>();
    private ArrayList<Toast> shownToasts = new ArrayList<Toast>();
    private PowerManager.WakeLock latestWakeLock;
    private ShadowAlertDialog latestAlertDialog;
    private ShadowDialog latestDialog;
    private Object bluetoothAdapter = Robolectric.newInstanceOf("android.bluetooth.BluetoothAdapter");
    private Resources resources;

    // these are managed by the AppSingletonizier... kinda gross, sorry [xw]
    LayoutInflater layoutInflater;
    AppWidgetManager appWidgetManager;
    private ServiceConnection serviceConnection;
    private ComponentName componentNameForBindService;
    private IBinder serviceForBindService;
    private List<String> unbindableActions = new ArrayList<String>();

    /**
     * Associates a {@code ResourceLoader} with an {@code Application} instance
     *
     * @param application    application
     * @param resourceLoader resource loader
     * @return the application
     *         todo: make this non-static?
     */
    public static Application bind(Application application, ResourceLoader resourceLoader) {
        ShadowApplication shadowApplication = shadowOf(application);
        if (shadowApplication.resourceLoader != null) throw new RuntimeException("ResourceLoader already set!");
        shadowApplication.resourceLoader = resourceLoader;
        shadowApplication.resources = ShadowResources.bind(new Resources(null, null, null), resourceLoader);        
        return application;
    }

    public List<Toast> getShownToasts() {
        return shownToasts;
    }
    
    public Scheduler getBackgroundScheduler() {
        return backgroundScheduler;
    }

    @Override
    @Implementation
    public Context getApplicationContext() {
        return realApplication;
    }

    @Override
    @Implementation
    public Resources getResources() {
        if (resources == null ) {
        	resources = ShadowResources.bind(new Resources(null, null, null), resourceLoader);
        }
        return resources;
    }

    /**
     * Reset (set to null) resources instance, so they will be reloaded next time they are
     * {@link #getResources gotten}
     */
    public void resetResources(){
        resources = null;
    }

    @Implementation
    @Override
    public ContentResolver getContentResolver() {
        if (contentResolver == null) {
            contentResolver = new ContentResolver(realApplication) {
            };
        }
        return contentResolver;
    }

    @Implementation
    @Override
    public Object getSystemService(String name) {
        if (name.equals(Context.LAYOUT_INFLATER_SERVICE)) {
            return LayoutInflater.from(realApplication);
        } else {
            Object service = systemServices.get(name);
            if (service == null) {
                String serviceClassName = SYSTEM_SERVICE_MAP.get(name);
                if (serviceClassName != null) {
                    try {
                        service = newInstanceOf(Class.forName(serviceClassName));
                    } catch (ClassNotFoundException e) {
                        throw new RuntimeException(e);
                    }
                    systemServices.put(name, service);
                }
            }
            return service;
        }
    }
    
    @Implementation
    @Override
    public void startActivity(Intent intent) {
        startedActivities.add(intent);
    }

    @Implementation
    @Override
    public ComponentName startService(Intent intent) {
        startedServices.add(intent);
        return new ComponentName("some.service.package", "SomeServiceName-FIXME");
    }

    @Implementation
    @Override
    public boolean stopService(Intent name) {
        stoppedServies.add(name);

        return startedServices.contains(name);
    }

    public void setComponentNameAndServiceForBindService(ComponentName name, IBinder service) {
        this.componentNameForBindService = name;
        this.serviceForBindService = service;
    }

    @Implementation
    public boolean bindService(Intent intent, final ServiceConnection serviceConnection, int i) {
        if (unbindableActions.contains(intent.getAction())) {
            return false;
        }
        startedServices.add(intent);
        shadowOf(Looper.getMainLooper()).post(new Runnable() {
            @Override
            public void run() {
                serviceConnection.onServiceConnected(componentNameForBindService, serviceForBindService);
            }
        }, 0);
        return true;
    }

    @Implementation
    public void unbindService(final ServiceConnection serviceConnection) {
        unboundServiceConnections.add(serviceConnection);
        shadowOf(Looper.getMainLooper()).post(new Runnable() {
            @Override
            public void run() {
                serviceConnection.onServiceDisconnected(componentNameForBindService);
            }
        }, 0);
    }

    public List<ServiceConnection> getUnboundServiceConnections() {
        return unboundServiceConnections;
    }
    /**
     * Consumes the most recent {@code Intent} started by {@link #startActivity(android.content.Intent)} and returns it.
     *
     * @return the most recently started {@code Intent}
     */
    @Override
    public Intent getNextStartedActivity() {
        if (startedActivities.isEmpty()) {
            return null;
        } else {
            return startedActivities.remove(0);
        }
    }

    /**
     * Returns the most recent {@code Intent} started by {@link #startActivity(android.content.Intent)} without
     * consuming it.
     *
     * @return the most recently started {@code Intent}
     */
    @Override
    public Intent peekNextStartedActivity() {
        if (startedActivities.isEmpty()) {
            return null;
        } else {
            return startedActivities.get(0);
        }
    }

    /**
     * Consumes the most recent {@code Intent} started by {@link #startService(android.content.Intent)} and returns it.
     *
     * @return the most recently started {@code Intent}
     */
    @Override
    public Intent getNextStartedService() {
        if (startedServices.isEmpty()) {
            return null;
        } else {
            return startedServices.remove(0);
        }
    }

    /**
     * Returns the most recent {@code Intent} started by {@link #startService(android.content.Intent)} without
     * consuming it.
     *
     * @return the most recently started {@code Intent}
     */
    @Override
    public Intent peekNextStartedService() {
        if (startedServices.isEmpty()) {
            return null;
        } else {
            return startedServices.get(0);
        }
    }

    /**
     * Clears all {@code Intent} started by {@link #startService(android.content.Intent)}
     */
    @Override
    public void clearStartedServices() {
        startedServices.clear();
    }

    /**
     * Consumes the {@code Intent} requested to stop a service by {@link #stopService(android.content.Intent)}
     * from the bottom of the stack of stop requests.
     */
    @Override
    public Intent getNextStoppedService() {
        if (stoppedServies.isEmpty()) {
            return null;
        } else {
            return stoppedServies.remove(0);
        }
    }

    /**
     * Non-Android accessor (and a handy way to get a working {@code ResourceLoader}
     *
     * @return the {@code ResourceLoader} associated with this Application
     */
    public ResourceLoader getResourceLoader() {
        return resourceLoader;
    }

    /**
     * Broadcasts the {@code Intent} by iterating through the registered receivers, invoking their filters, and calling
     * {@code onRecieve(Application, Intent)} as appropriate. Does not enqueue the {@code Intent} for later inspection.
     *
     * @param intent the {@code Intent} to broadcast
     *               todo: enqueue the Intent for later inspection
     */
    @Override
    @Implementation
    public void sendBroadcast(Intent intent) {
        broadcastIntents.add(intent);
		
        List<Wrapper> copy = new ArrayList<Wrapper>();
        copy.addAll(registeredReceivers);
        for (Wrapper wrapper : copy) {
            if (wrapper.intentFilter.matchAction(intent.getAction())) {
                wrapper.broadcastReceiver.onReceive(realApplication, intent);
            }
        }
    }
	
    public List<Intent> getBroadcastIntents() {
        return broadcastIntents;
    }

    @Implementation
    public void sendStickyBroadcast(Intent intent) {
        stickyIntents.put(intent.getAction(), intent);
        sendBroadcast(intent);
    }

    /**
     * Always returns {@code null}
     *
     * @return {@code null}
     */
    @Override
    @Implementation
    public Intent registerReceiver(BroadcastReceiver receiver, IntentFilter filter) {
        return registerReceiverWithContext(receiver, filter, realApplication);
    }

    Intent registerReceiverWithContext(BroadcastReceiver receiver, IntentFilter filter, Context context) {
        if (receiver != null) {
            registeredReceivers.add(new Wrapper(receiver, filter, context));
        }
        return getStickyIntent(filter);
    }

    private Intent getStickyIntent(IntentFilter filter) {
        for (Intent stickyIntent : stickyIntents.values()) {
            String action = null;
            for (int i = 0; i < filter.countActions(); i++) {
                action = filter.getAction(i);
                if (stickyIntent.getAction().equals(action)) {
                    return stickyIntent;
                }
            }
        }

        return null;
    }

    @Override
    @Implementation
    public void unregisterReceiver(BroadcastReceiver broadcastReceiver) {
        boolean found = false;
        Iterator<Wrapper> iterator = registeredReceivers.iterator();
        while (iterator.hasNext()) {
            Wrapper wrapper = iterator.next();
            if (wrapper.broadcastReceiver == broadcastReceiver) {
                iterator.remove();
                found = true;
            }
        }
        if (!found) {
            throw new IllegalArgumentException("Receiver not registered: " + broadcastReceiver);
        }
    }

    /**
     * Iterates through all of the registered receivers on this {@code Application} and if any of them match the given
     * {@code Context} object throws a {@code RuntimeException}
     *
     * @param context the {@code Context} to check for on each of the remaining registered receivers
     * @param type    the type to report for the context if an exception is thrown
     * @throws RuntimeException if there are any recievers registered with the given {@code Context}
     */
    public void assertNoBroadcastListenersRegistered(Context context, String type) {
        for (Wrapper registeredReceiver : registeredReceivers) {
            if (registeredReceiver.context == context) {
                RuntimeException e = new IllegalStateException(type + " " + context + " leaked has leaked IntentReceiver "
                        + registeredReceiver.broadcastReceiver + " that was originally registered here. " +
                        "Are you missing a call to unregisterReceiver()?");
                e.setStackTrace(registeredReceiver.exception.getStackTrace());
                throw e;
            }
        }
    }

    public void assertNoBroadcastListenersOfActionRegistered(Context context, String action) {
        for (Wrapper registeredReceiver : registeredReceivers) {
            if (registeredReceiver.context == context) {
                Iterator<String> actions = registeredReceiver.intentFilter.actionsIterator();
                while (actions.hasNext()) {
                    if (actions.next().equals(action)) {
                        RuntimeException e = new IllegalStateException("Unexpected BroadcastReceiver on " + context +
                                " with action " + action + " "
                                + registeredReceiver.broadcastReceiver + " that was originally registered here:");
                        e.setStackTrace(registeredReceiver.exception.getStackTrace());
                        throw e;
                    }
                }
            }
        }
    }

    public boolean hasReceiverForIntent(Intent intent) {
        for (Wrapper wrapper : registeredReceivers) {
            if (wrapper.intentFilter.matchAction(intent.getAction())) {
                return true;
            }
        }
        return false;
    }

    public List<BroadcastReceiver> getReceiversForIntent(Intent intent) {
        ArrayList<BroadcastReceiver> broadcastReceivers = new ArrayList<BroadcastReceiver>();
        for (Wrapper wrapper : registeredReceivers) {
            if (wrapper.intentFilter.matchAction(intent.getAction())) {
                broadcastReceivers.add(wrapper.getBroadcastReceiver());
            }
        }
        return broadcastReceivers;
    }

    /**
     * Non-Android accessor.
     *
     * @return list of {@link Wrapper}s for registered receivers
     */
    public List<Wrapper> getRegisteredReceivers() {
        return registeredReceivers;
    }

    /**
     * Non-Android accessor.
     *
     * @return the layout inflater used by this {@code Application}
     */
    public LayoutInflater getLayoutInflater() {
        return layoutInflater;
    }

    /**
     * Non-Android accessor.
     *
     * @return the app widget manager used by this {@code Application}
     */
    public AppWidgetManager getAppWidgetManager() {
        return appWidgetManager;
    }

    public FakeHttpLayer getFakeHttpLayer() {
        return fakeHttpLayer;
    }

    public void setFakeHttpLayer(FakeHttpLayer fakeHttpLayer) {
        if (fakeHttpLayer == null) {
            throw new IllegalArgumentException();
        }
        this.fakeHttpLayer = fakeHttpLayer;
    }

    @Override
    @Implementation
    public Looper getMainLooper() {
        return mainLooper;
    }

    public Map<String, Map<String, Object>> getSharedPreferenceMap() {
        return sharedPreferenceMap;
    }

    public ShadowAlertDialog getLatestAlertDialog() {
        return latestAlertDialog;
    }

    public void setLatestAlertDialog(ShadowAlertDialog latestAlertDialog) {
        this.latestAlertDialog = latestAlertDialog;
    }

    public ShadowDialog getLatestDialog() {
        return latestDialog;
    }

    public void setLatestDialog(ShadowDialog latestDialog) {
        this.latestDialog = latestDialog;
    }

    public Object getBluetoothAdapter() {
        return bluetoothAdapter;
    }

    public void declareActionUnbindable(String action) {
        unbindableActions.add(action);
    }

    public void setSystemService(String key, Object service) {
        systemServices.put(key, service);
    }
    
    public PowerManager.WakeLock getLatestWakeLock() {
    	return latestWakeLock;
    }
    
    public void addWakeLock( PowerManager.WakeLock wl ) {
    	latestWakeLock = wl;
    }
    
    public void clearWakeLocks() {
    	latestWakeLock = null;
    }

    public class Wrapper {
        public BroadcastReceiver broadcastReceiver;
        public IntentFilter intentFilter;
        public Context context;
        public Throwable exception;

        public Wrapper(BroadcastReceiver broadcastReceiver, IntentFilter intentFilter, Context context) {
            this.broadcastReceiver = broadcastReceiver;
            this.intentFilter = intentFilter;
            this.context = context;
            exception = new Throwable();
        }

        public BroadcastReceiver getBroadcastReceiver() {
            return broadcastReceiver;
        }

        public IntentFilter getIntentFilter() {
            return intentFilter;
        }

        public Context getContext() {
            return context;
        }
    }
}<|MERGE_RESOLUTION|>--- conflicted
+++ resolved
@@ -41,7 +41,6 @@
     private static final Map<String, String> SYSTEM_SERVICE_MAP = new HashMap<String, String>();
 
     static {
-<<<<<<< HEAD
         // note that these are different!
     	// They specify concrete classes within Robolectric for interfaces or abstract classes defined by Android
         SYSTEM_SERVICE_MAP.put(Context.WINDOW_SERVICE, "com.xtremelabs.robolectric.tester.android.view.TestWindowManager");
@@ -49,22 +48,11 @@
         SYSTEM_SERVICE_MAP.put(Context.SENSOR_SERVICE, "android.hardware.TestSensorManager");
         SYSTEM_SERVICE_MAP.put(Context.VIBRATOR_SERVICE, "android.os.TestVibrator");
         
-=======
-        // note that these three are different!
-        SYSTEM_SERVICE_MAP.put(Context.WINDOW_SERVICE, "com.xtremelabs.robolectric.tester.android.view.TestWindowManager");
-        SYSTEM_SERVICE_MAP.put(Context.VIBRATOR_SERVICE, "android.os.TestVibrator");
-        SYSTEM_SERVICE_MAP.put(Context.SENSOR_SERVICE, "android.hardware.TestSensorManager");
-
->>>>>>> 809d8cbb
         // the rest are as mapped in docs...
         SYSTEM_SERVICE_MAP.put(Context.LAYOUT_INFLATER_SERVICE, "android.view.LayoutInflater");
         SYSTEM_SERVICE_MAP.put(Context.ACTIVITY_SERVICE, "android.app.ActivityManager");
         SYSTEM_SERVICE_MAP.put(Context.POWER_SERVICE, "android.os.PowerManager");
         SYSTEM_SERVICE_MAP.put(Context.ALARM_SERVICE, "android.app.AlarmManager");
-<<<<<<< HEAD
-=======
-        SYSTEM_SERVICE_MAP.put(Context.CLIPBOARD_SERVICE, "android.content.ClipboardManager");
->>>>>>> 809d8cbb
         SYSTEM_SERVICE_MAP.put(Context.NOTIFICATION_SERVICE, "android.app.NotificationManager");
         SYSTEM_SERVICE_MAP.put(Context.KEYGUARD_SERVICE, "android.app.KeyguardManager");
         SYSTEM_SERVICE_MAP.put(Context.LOCATION_SERVICE, "android.location.LocationManager");
