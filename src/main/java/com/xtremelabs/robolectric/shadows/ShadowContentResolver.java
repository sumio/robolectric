--- conflicted
+++ resolved
@@ -21,17 +21,11 @@
     private int nextDatabaseIdForUpdates;
 
     private TestCursor cursor;
-<<<<<<< HEAD
     private final List<InsertStatement> insertStatements = new ArrayList<InsertStatement>();
     private final List<UpdateStatement> updateStatements = new ArrayList<UpdateStatement>();
     private final List<DeleteStatement> deleteStatements = new ArrayList<DeleteStatement>();
     private List<NotifiedUri> notifiedUris = new ArrayList<NotifiedUri>();
     private HashMap<Uri, TestCursor> uriCursorMap = new HashMap<Uri, TestCursor>();
-=======
-    private List<Uri> deletedUris = new ArrayList<Uri>();
-    private List<NotifiedUri> notifiedUris = new ArrayList<NotifiedUri>();
-    private HashMap<Uri,TestCursor> uriCursorMap = new HashMap<Uri, TestCursor>();
->>>>>>> 469d7a18
 
     public static class NotifiedUri {
         public final Uri uri;
@@ -140,11 +134,7 @@
     public List<DeleteStatement> getDeleteStatements() {
         return deleteStatements;
     }
-    public List<NotifiedUri> getNotifiedUris() {
-        return notifiedUris;
-    }
-
-
+    
     public List<NotifiedUri> getNotifiedUris() {
         return notifiedUris;
     }
