package com.xtremelabs.robolectric.tester.android.util;

import android.util.AttributeSet;
import android.view.View;
import com.xtremelabs.robolectric.res.AttrResourceLoader;
import com.xtremelabs.robolectric.res.ResourceExtractor;
import com.xtremelabs.robolectric.util.I18nException;

import java.util.*;

public class TestAttributeSet implements AttributeSet {
    Map<String, String> attributes = new HashMap<String, String>();
    private ResourceExtractor resourceExtractor;
    private AttrResourceLoader attrResourceLoader;
    private Class<? extends View> viewClass;
    private boolean isSystem = false;
    
    /**
     * Names of attributes to be validated for i18n-safe values.
     */
    private static final String strictI18nAttrs[] = {
    		"android:text",
    		"android:title",
    		"android:titleCondensed",
    		"android:summary"
    };

    public TestAttributeSet() {
        this.attributes = new HashMap<String, String>();
    }

    public TestAttributeSet(Map<String, String> attributes, ResourceExtractor resourceExtractor,
                            AttrResourceLoader attrResourceLoader, Class<? extends View> viewClass, boolean isSystem) {
        this.attributes = attributes;
        this.resourceExtractor = resourceExtractor;
        this.attrResourceLoader = attrResourceLoader;
        this.viewClass = viewClass;
        this.isSystem = isSystem;
    }

    public TestAttributeSet put(String name, String value) {
        attributes.put(name, value);
        return this;
    }

    public TestAttributeSet(Map<String, String> attributes) {
        this.attributes = attributes;
        this.resourceExtractor = new ResourceExtractor();
        this.attrResourceLoader = new AttrResourceLoader(this.resourceExtractor);
        this.viewClass = null;
    }

    @Override
    public boolean getAttributeBooleanValue(String namespace, String attribute, boolean defaultValue) {
        String value = getAttributeValueInMap(namespace, attribute);
        return (value != null) ? Boolean.valueOf(value) : defaultValue;
    }

    @Override
    public String getAttributeValue(String namespace, String attribute) {
        return getAttributeValueInMap(namespace, attribute);
    }

    @Override
    public int getAttributeIntValue(String namespace, String attribute, int defaultValue) {
        String value = getAttributeValueInMap(namespace, attribute);

        if (attrResourceLoader.hasAttributeFor(viewClass, namespace, attribute)) {
            value = attrResourceLoader.convertValueToEnum(viewClass, namespace, attribute, value);
        }

        if (value != null && value.startsWith("0x")) value = value.substring(2);

        return (value != null) ? Integer.valueOf(value) : defaultValue;
    }

    @Override
    public int getAttributeCount() {
        throw new UnsupportedOperationException();
    }

    @Override
    public String getAttributeName(int index) {
        throw new UnsupportedOperationException();
    }

    @Override
    public String getAttributeValue(int index) {
        throw new UnsupportedOperationException();
    }

    @Override
    public String getPositionDescription() {
        throw new UnsupportedOperationException();
    }

    @Override
    public int getAttributeNameResource(int index) {
        throw new UnsupportedOperationException();
    }

    @Override
    public int getAttributeListValue(String namespace, String attribute, String[] options, int defaultValue) {
        throw new UnsupportedOperationException();
    }

    @Override
    public int getAttributeUnsignedIntValue(String namespace, String attribute, int defaultValue) {
        throw new UnsupportedOperationException();
    }

<<<<<<< HEAD
    @Override
    public float getAttributeFloatValue(String namespace, String attribute, float defaultValue) {
        String value = getAttributeValueInMap(namespace, attribute);

        if (attrResourceLoader.hasAttributeFor(viewClass, "xxx", attribute)) {
            value = attrResourceLoader.convertValueToEnum(viewClass, "xxx", attribute, value);
        }

=======
    @Override public float getAttributeFloatValue(String namespace, String attribute, float defaultValue) {
        String value = getAttributeValueInMap(attribute);
>>>>>>> 83c8f6d3
        return (value != null) ? Float.valueOf(value) : defaultValue;
    }

    @Override
    public int getAttributeListValue(int index, String[] options, int defaultValue) {
        throw new UnsupportedOperationException();
    }

    @Override
    public boolean getAttributeBooleanValue(int resourceId, boolean defaultValue) {
        throw new UnsupportedOperationException();
    }

<<<<<<< HEAD
    @Override
    public int getAttributeResourceValue(String namespace, String attribute, int defaultValue) {
        String value = getAttributeValueInMap(namespace, attribute);
        return (value != null) ? resourceExtractor.getResourceId(value) : defaultValue;
=======
    @Override public int getAttributeResourceValue(String namespace, String attribute, int defaultValue) {
        String value = getAttributeValueInMap(attribute);
        Integer resourceId = null;
        if (value != null) resourceId = resourceExtractor.getResourceId(value);
        return (resourceId != null) ? resourceId : defaultValue;
>>>>>>> 83c8f6d3
    }

    @Override
    public int getAttributeResourceValue(int resourceId, int defaultValue) {
        String attrName = resourceExtractor.getResourceName(resourceId);
<<<<<<< HEAD
        String value = getAttributeValueInMap(null, attrName);
        return (value == null) ? defaultValue : resourceExtractor.getResourceId(value);
=======
        String value = getAttributeValueInMap(attrName);
        Integer extracted = null;
        if (value != null) extracted = resourceExtractor.getResourceId(value);
        return (extracted == null) ? defaultValue : extracted;
>>>>>>> 83c8f6d3
    }

    @Override
    public int getAttributeIntValue(int index, int defaultValue) {
        throw new UnsupportedOperationException();
    }

    @Override
    public int getAttributeUnsignedIntValue(int index, int defaultValue) {
        throw new UnsupportedOperationException();
    }

    @Override
    public float getAttributeFloatValue(int index, float defaultValue) {
        throw new UnsupportedOperationException();
    }

    @Override
    public String getIdAttribute() {
        throw new UnsupportedOperationException();
    }

    @Override
    public String getClassAttribute() {
        throw new UnsupportedOperationException();
    }

    @Override
    public int getIdAttributeResourceValue(int defaultValue) {
        throw new UnsupportedOperationException();
    }

<<<<<<< HEAD
    @Override
    public int getStyleAttribute() {
        throw new UnsupportedOperationException();
=======
    @Override public int getStyleAttribute() {
        String value = attributes.get("style");
        if (value == null) {
            // Per Android specifications, return 0 if there is no style.
            return 0;
        }
        if (resourceExtractor != null) {
            Integer i = resourceExtractor.getResourceId(value);
            if (i != null) return i;
        }
        return 0;
>>>>>>> 83c8f6d3
    }
    
    public void validateStrictI18n() {
    	for (int i = 0; i < strictI18nAttrs.length; i++) {
    		String key = strictI18nAttrs[i];
    		if (attributes.containsKey(key)) {
    			String value =  attributes.get(key);
    			if (!value.startsWith("@string/")) {
		    	    throw new I18nException("View class: " + (viewClass != null ? viewClass.getName() : "") + 
		    	    		" has attribute: " + key + " with hardcoded value: \"" + value + "\" and is not i18n-safe.");
    			}
    	    }
    	}
    }

    private String getAttributeValueInMap(String namespace, String attribute) {
        String value = null;
        for (String key : attributes.keySet()) {
            String[] mappedKeys = {null, key};
            if (key.contains(":")) {
                mappedKeys = key.split(":");
            }

            if (mappedKeys[1].equals(attribute) && (
                    namespace == null || namespace != "android" ||
                    (namespace.equals("android") && namespace.equals(mappedKeys[0])) )) {
                value = attributes.get(key);
                break;
            }
        }
        if (value != null && isSystem && value.startsWith("@+id")) {
            value = value.replace("@+id", "@+android:id");
        }
        return value;
    }
}<|MERGE_RESOLUTION|>--- conflicted
+++ resolved
@@ -109,19 +109,9 @@
         throw new UnsupportedOperationException();
     }
 
-<<<<<<< HEAD
     @Override
     public float getAttributeFloatValue(String namespace, String attribute, float defaultValue) {
         String value = getAttributeValueInMap(namespace, attribute);
-
-        if (attrResourceLoader.hasAttributeFor(viewClass, "xxx", attribute)) {
-            value = attrResourceLoader.convertValueToEnum(viewClass, "xxx", attribute, value);
-        }
-
-=======
-    @Override public float getAttributeFloatValue(String namespace, String attribute, float defaultValue) {
-        String value = getAttributeValueInMap(attribute);
->>>>>>> 83c8f6d3
         return (value != null) ? Float.valueOf(value) : defaultValue;
     }
 
@@ -135,32 +125,20 @@
         throw new UnsupportedOperationException();
     }
 
-<<<<<<< HEAD
-    @Override
-    public int getAttributeResourceValue(String namespace, String attribute, int defaultValue) {
-        String value = getAttributeValueInMap(namespace, attribute);
-        return (value != null) ? resourceExtractor.getResourceId(value) : defaultValue;
-=======
     @Override public int getAttributeResourceValue(String namespace, String attribute, int defaultValue) {
-        String value = getAttributeValueInMap(attribute);
+        String value = getAttributeValueInMap(namespace, attribute);
         Integer resourceId = null;
         if (value != null) resourceId = resourceExtractor.getResourceId(value);
         return (resourceId != null) ? resourceId : defaultValue;
->>>>>>> 83c8f6d3
     }
 
     @Override
     public int getAttributeResourceValue(int resourceId, int defaultValue) {
         String attrName = resourceExtractor.getResourceName(resourceId);
-<<<<<<< HEAD
         String value = getAttributeValueInMap(null, attrName);
-        return (value == null) ? defaultValue : resourceExtractor.getResourceId(value);
-=======
-        String value = getAttributeValueInMap(attrName);
         Integer extracted = null;
         if (value != null) extracted = resourceExtractor.getResourceId(value);
         return (extracted == null) ? defaultValue : extracted;
->>>>>>> 83c8f6d3
     }
 
     @Override
@@ -193,11 +171,6 @@
         throw new UnsupportedOperationException();
     }
 
-<<<<<<< HEAD
-    @Override
-    public int getStyleAttribute() {
-        throw new UnsupportedOperationException();
-=======
     @Override public int getStyleAttribute() {
         String value = attributes.get("style");
         if (value == null) {
@@ -209,7 +182,6 @@
             if (i != null) return i;
         }
         return 0;
->>>>>>> 83c8f6d3
     }
     
     public void validateStrictI18n() {
