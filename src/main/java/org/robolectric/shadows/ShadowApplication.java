--- conflicted
+++ resolved
@@ -181,6 +181,9 @@
   @Override
   public ComponentName startService(Intent intent) {
     startedServices.add(intent);
+    if (intent.getComponent() != null) {
+      return intent.getComponent();
+    }
     return new ComponentName("some.service.package", "SomeServiceName-FIXME");
   }
 
@@ -429,26 +432,7 @@
         }
       }
     }
-<<<<<<< HEAD
-  }
-=======
-    
-    @Implementation
-    @Override
-    public void startActivity(Intent intent) {
-        startedActivities.add(intent);
-    }
-
-    @Implementation
-    @Override
-    public ComponentName startService(Intent intent) {
-        startedServices.add(intent);
-        if (intent.getComponent() != null) {
-            return intent.getComponent();
-        }
-        return new ComponentName("some.service.package", "SomeServiceName-FIXME");
-    }
->>>>>>> ed38e0b3
+  }
 
   public boolean hasReceiverForIntent(Intent intent) {
     for (Wrapper wrapper : registeredReceivers) {
