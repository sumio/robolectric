--- conflicted
+++ resolved
@@ -4,17 +4,10 @@
 import android.app.Activity;
 import android.content.Context;
 import android.text.Html;
-<<<<<<< HEAD
+import android.text.Spanned;
 import android.widget.EditText;
 import android.widget.TextView;
 import com.xtremelabs.robolectric.TestRunners;
-=======
-import android.text.Spanned;
-import android.text.SpannedString;
-import android.widget.TextView;
-import com.xtremelabs.robolectric.WithTestDefaultsRunner;
-import org.junit.After;
->>>>>>> 809d8cbb
 import org.junit.Before;
 import org.junit.Test;
 import org.junit.runner.RunWith;
@@ -30,12 +23,6 @@
     @Before
     public void setUp() throws Exception {
         context = new Activity();
-        ShadowHtml.clearExpectations();
-    }
-
-    @After
-    public void tearDown() throws Exception {
-        ShadowHtml.clearExpectations();
     }
 
     @Test
@@ -45,7 +32,6 @@
         assertThat(textView.getText().toString(), equalTo("<b>some</b> html text"));
     }
 
-<<<<<<< HEAD
     @Test
     public void shouldBeAbleToGetTextFromEditTextAfterUsingSetTextWithHtmlDotFromHtml() throws Exception {
         EditText editText = new EditText(context);
@@ -57,28 +43,10 @@
     public void shouldThrowNullPointerExceptionWhenNullStringEncountered() throws Exception {
         Html.fromHtml(null);
     }
-=======
+
     public void fromHtml_shouldJustReturnArgByDefault() {
         String text = "<b>foo</b>";
         Spanned spanned = Html.fromHtml(text);
         assertEquals(text, spanned.toString());
     }
-
-    @Test
-    public void fromHtml_isMockable() {
-        String text = "<b>foo</b>";
-        ShadowHtml.expect(text).andReturn(new SpannedString("foo"));
-        Spanned spanned = Html.fromHtml(text);
-        assertEquals("foo", spanned.toString());
-    }
-
-    @Test
-    public void clearExpectations() {
-        ShadowHtml.expect("<b>foo</b>").andReturn(new SpannedString("foo"));
-        ShadowHtml.clearExpectations();
-        Spanned spanned = Html.fromHtml("<b>foo</b>");
-        assertEquals("<b>foo</b>", spanned.toString());
-    }
-
->>>>>>> 809d8cbb
 }