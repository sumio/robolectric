package com.xtremelabs.robolectric.shadows;

import android.app.Activity;
import android.content.Context;
import android.content.res.TypedArray;
import com.xtremelabs.robolectric.Robolectric;
import com.xtremelabs.robolectric.TestRunners;
import org.junit.Before;
import org.junit.Test;
import org.junit.runner.RunWith;

<<<<<<< HEAD
import static org.hamcrest.CoreMatchers.equalTo;
import static org.hamcrest.MatcherAssert.assertThat;
=======
import static org.hamcrest.core.IsEqual.equalTo;
import static org.junit.Assert.assertNotNull;
import static org.junit.Assert.assertThat;
>>>>>>> 809d8cbb

@RunWith(TestRunners.WithDefaults.class)
public class TypedArrayTest {
    private Context context;

    @Before public void setUp() throws Exception {
        context = new Activity();
    }

    @Test
    public void shouldGetAndSetStringAttributes() throws Exception {
        TypedArray array = Robolectric.newInstanceOf(TypedArray.class);
        ShadowTypedArray shadowArray = Robolectric.shadowOf(array);
        shadowArray.add("expected value");

        assertThat(array.getString(0), equalTo("expected value"));
    }

    @Test
    public void getInt_shouldReturnDefaultValue() throws Exception {
        assertThat(context.obtainStyledAttributes(null).getInt(1, -1), equalTo(-1));
    }

    @Test
    public void getInteger_shouldReturnDefaultValue() throws Exception {
        assertThat(context.obtainStyledAttributes(null).getInteger(1, -1), equalTo(-1));
    }

    @Test
    public void getResourceId_shouldReturnDefaultValue() throws Exception {
        assertThat(context.obtainStyledAttributes(null).getResourceId(1, -1), equalTo(-1));
    }

    @Test
    public void getDimension_shouldReturnDefaultValue() throws Exception {
        assertThat(context.obtainStyledAttributes(null).getDimension(1, -1f), equalTo(-1f));
    }
}<|MERGE_RESOLUTION|>--- conflicted
+++ resolved
@@ -9,14 +9,9 @@
 import org.junit.Test;
 import org.junit.runner.RunWith;
 
-<<<<<<< HEAD
 import static org.hamcrest.CoreMatchers.equalTo;
 import static org.hamcrest.MatcherAssert.assertThat;
-=======
-import static org.hamcrest.core.IsEqual.equalTo;
 import static org.junit.Assert.assertNotNull;
-import static org.junit.Assert.assertThat;
->>>>>>> 809d8cbb
 
 @RunWith(TestRunners.WithDefaults.class)
 public class TypedArrayTest {
@@ -33,6 +28,11 @@
         shadowArray.add("expected value");
 
         assertThat(array.getString(0), equalTo("expected value"));
+    }
+    
+    @Test
+    public void getResources() throws Exception {
+        assertNotNull(context.obtainStyledAttributes(null).getResources());
     }
 
     @Test
