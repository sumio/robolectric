--- conflicted
+++ resolved
@@ -27,28 +27,17 @@
         Intent intent = new Intent();
         assertSame(intent, intent.putExtra("foo", "bar"));
 
-<<<<<<< HEAD
-        ShadowIntent fakeIntent = (ShadowIntent) DogfoodRobolectricTestRunner.shadowFor(intent);
-        assertEquals("bar", fakeIntent.extras.get("foo"));
-=======
-        ShadowIntent shadowIntent = (ShadowIntent) DogfoodRobolectricTestRunner.proxyFor(intent);
+        ShadowIntent shadowIntent = (ShadowIntent) DogfoodRobolectricTestRunner.shadowFor(intent);
         assertEquals("bar", shadowIntent.extras.get("foo"));
->>>>>>> e8502e02
     }
 
     @Test
     public void testIntExtra() throws Exception {
         Intent intent = new Intent();
         assertSame(intent, intent.putExtra("foo", 2));
-<<<<<<< HEAD
-        ShadowIntent fakeIntent = (ShadowIntent) DogfoodRobolectricTestRunner.shadowFor(intent);
-        assertEquals(2, fakeIntent.extras.get("foo"));
-        assertEquals(2, fakeIntent.getIntExtra("foo", -1));
-=======
-        ShadowIntent shadowIntent = (ShadowIntent) DogfoodRobolectricTestRunner.proxyFor(intent);
+        ShadowIntent shadowIntent = (ShadowIntent) DogfoodRobolectricTestRunner.shadowFor(intent);
         assertEquals(2, shadowIntent.extras.get("foo"));
         assertEquals(2, shadowIntent.getIntExtra("foo", -1));
->>>>>>> e8502e02
     }
 
     @Test
@@ -56,19 +45,11 @@
         Intent intent = new Intent();
         TestSerializable serializable = new TestSerializable("some string");
         assertSame(intent, intent.putExtra("foo", serializable));
-<<<<<<< HEAD
-        ShadowIntent fakeIntent = (ShadowIntent) DogfoodRobolectricTestRunner.shadowFor(intent);
-        assertEquals(serializable, fakeIntent.extras.get("foo"));
-        assertNotSame(serializable, fakeIntent.extras.get("foo"));
-        assertEquals(serializable, fakeIntent.getSerializableExtra("foo"));
-        assertNotSame(serializable, fakeIntent.getSerializableExtra("foo"));
-=======
-        ShadowIntent shadowIntent = (ShadowIntent) DogfoodRobolectricTestRunner.proxyFor(intent);
+        ShadowIntent shadowIntent = (ShadowIntent) DogfoodRobolectricTestRunner.shadowFor(intent);
         assertEquals(serializable, shadowIntent.extras.get("foo"));
         assertNotSame(serializable, shadowIntent.extras.get("foo"));
         assertEquals(serializable, shadowIntent.getSerializableExtra("foo"));
         assertNotSame(serializable, shadowIntent.getSerializableExtra("foo"));
->>>>>>> e8502e02
     }
 
     @Test
@@ -76,15 +57,9 @@
         Intent intent = new Intent();
         Parcelable parcelable = new TestParcelable();
         assertSame(intent, intent.putExtra("foo", parcelable));
-<<<<<<< HEAD
-        ShadowIntent fakeIntent = (ShadowIntent) DogfoodRobolectricTestRunner.shadowFor(intent);
-        assertSame(parcelable, fakeIntent.extras.get("foo"));
-        assertSame(parcelable, fakeIntent.getParcelableExtra("foo"));
-=======
-        ShadowIntent shadowIntent = (ShadowIntent) DogfoodRobolectricTestRunner.proxyFor(intent);
+        ShadowIntent shadowIntent = (ShadowIntent) DogfoodRobolectricTestRunner.shadowFor(intent);
         assertSame(parcelable, shadowIntent.extras.get("foo"));
         assertSame(parcelable, shadowIntent.getParcelableExtra("foo"));
->>>>>>> e8502e02
     }
 
     @Test
@@ -115,13 +90,8 @@
         Uri uri = Uri.parse("content://this/and/that");
         Intent returnedIntent = intent.setData(uri);
 
-<<<<<<< HEAD
-        ShadowIntent fakeIntent = (ShadowIntent) DogfoodRobolectricTestRunner.shadowFor(intent);
-        assertSame(uri, fakeIntent.data);
-=======
-        ShadowIntent shadowIntent = (ShadowIntent) DogfoodRobolectricTestRunner.proxyFor(intent);
+        ShadowIntent shadowIntent = (ShadowIntent) DogfoodRobolectricTestRunner.shadowFor(intent);
         assertSame(uri, shadowIntent.data);
->>>>>>> e8502e02
         assertSame(intent, returnedIntent);
     }
 
